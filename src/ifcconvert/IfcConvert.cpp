﻿/********************************************************************************
 *                                                                              *
 * This file is part of IfcOpenShell.                                           *
 *                                                                              *
 * IfcOpenShell is free software: you can redistribute it and/or modify         *
 * it under the terms of the Lesser GNU General Public License as published by  *
 * the Free Software Foundation, either version 3.0 of the License, or          *
 * (at your option) any later version.                                          *
 *                                                                              *
 * IfcOpenShell is distributed in the hope that it will be useful,              *
 * but WITHOUT ANY WARRANTY; without even the implied warranty of               *
 * MERCHANTABILITY or FITNESS FOR A PARTICULAR PURPOSE. See the                 *
 * Lesser GNU General Public License for more details.                          *
 *                                                                              *
 * You should have received a copy of the Lesser GNU General Public License     *
 * along with this program. If not, see <http://www.gnu.org/licenses/>.         *
 *                                                                              *
 ********************************************************************************/

/********************************************************************************
 *                                                                              *
 * This started as a brief example of how IfcOpenShell can be interfaced from   * 
 * within a C++ context, it has since then evolved into a fullfledged command   *
 * line application that is able to convert geometry in an IFC files into       *
 * several tesselated and topological output formats.                           *
 *                                                                              *
 ********************************************************************************/

#include "../serializers/ColladaSerializer.h"
#include "../serializers/IgesSerializer.h"
#include "../serializers/StepSerializer.h"
#include "../serializers/WavefrontObjSerializer.h"
#include "../serializers/XmlSerializer.h"
#include "../serializers/SvgSerializer.h"

#include "../ifcgeom_schema_agnostic/IfcGeomIterator.h"

#include <Standard_Version.hxx>

#if OCC_VERSION_HEX < 0x60900
#include <IGESControl_Controller.hxx>
#endif

#include <boost/program_options.hpp>

#include <fstream>
#include <sstream>
#include <set>
#include <time.h>

#if USE_VLD
#include <vld.h>
#endif

const std::string DEFAULT_EXTENSION = "obj";
const std::string TEMP_FILE_EXTENSION = ".tmp";

namespace po = boost::program_options;

void print_version()
{
    std::cout << "IfcOpenShell IfcConvert " << IFCOPENSHELL_VERSION << " (OCC " << OCC_VERSION_STRING_EXT << ")\n";
}

void print_usage(bool suggest_help = true)
{
    std::cout << "Usage: IfcConvert [options] <input.ifc> [<output>]\n"
        << "\n"
        << "Converts the geometry in an IFC file into one of the following formats:\n"
        << "  .obj   WaveFront OBJ  (a .mtl file is also created)\n"
#ifdef WITH_OPENCOLLADA
        << "  .dae   Collada        Digital Assets Exchange\n"
#endif
        << "  .stp   STEP           Standard for the Exchange of Product Data\n"
        << "  .igs   IGES           Initial Graphics Exchange Specification\n"
        << "  .xml   XML            Property definitions and decomposition tree\n"
        << "  .svg   SVG            Scalable Vector Graphics (2D floor plan)\n"
        << "\n"
        << "If no output filename given, <input>." + DEFAULT_EXTENSION + " will be used as the output file.\n";
    if (suggest_help) {
        std::cout << "\nRun 'IfcConvert --help' for more information.";
    }
    std::cout << std::endl;
}

/// @todo Add help for single option
void print_options(const po::options_description& options)
{
    std::cout << "\n" << options;
    std::cout << std::endl;
}

std::string change_extension(const std::string& fn, const std::string& ext) {
	std::string::size_type dot = fn.find_last_of('.');
	if (dot != std::string::npos) {
		return fn.substr(0,dot+1) + ext;
	} else {
		return fn + "." + ext;
	}
}

bool file_exists(const std::string& filename)
{
    /// @todo Windows Unicode support
    std::ifstream file(filename.c_str());
    return file.good();
}

bool rename_file(const std::string& old_filename, const std::string& new_filename)
{
    // Whether or not rename() replaces an existing file is implementation-specific,
    // so remove() possible existing file always.
    /// @todo Windows Unicode support
    std::remove(new_filename.c_str());
    return std::rename(old_filename.c_str(), new_filename.c_str()) == 0;
}

static std::stringstream log_stream;
void write_log(bool);

/// @todo make the filters non-global
/*
IfcGeom::entity_filter entity_filter; // Entity filter is used always by default.
IfcGeom::layer_filter layer_filter;
const std::string NAME_ARG = "Name", GUID_ARG = "GlobalId", DESC_ARG = "Description", TAG_ARG = "Tag";
boost::array<std::string, 4> supported_args = { { NAME_ARG, GUID_ARG, DESC_ARG, TAG_ARG } };
IfcGeom::string_arg_filter guid_filter(IfcSchema::Type::IfcRoot, 0); // IfcRoot.GlobalId
// Note: skipping IfcRoot OwnerHistory, argument index 1
IfcGeom::string_arg_filter name_filter(IfcSchema::Type::IfcRoot, 2); // IfcRoot.Name
IfcGeom::string_arg_filter desc_filter(IfcSchema::Type::IfcRoot, 3); // IfcRoot.Description
IfcGeom::string_arg_filter tag_filter(IfcSchema::Type::IfcProxy, 8, IfcSchema::Type::IfcElement, 7); // IfcProxy.Tag & IfcElement.Tag

struct geom_filter
{
    geom_filter(bool include, bool traverse) : type(UNUSED), include(include), traverse(traverse) {}
    geom_filter() : type(UNUSED), include(false), traverse(false) {}
    enum filter_type { UNUSED, ENTITY_TYPE, LAYER_NAME, ENTITY_ARG };
    filter_type type;
    bool include;
    bool traverse;
    std::string arg;
    std::set<std::string> values;
};
// Specialized classes for knowing which type of filter we are validating within validate().
// Could not figure out easily how else to know it if using single type for both.
struct inclusion_filter : public geom_filter { inclusion_filter() : geom_filter(true, false) {} };
struct inclusion_traverse_filter : public geom_filter { inclusion_traverse_filter() : geom_filter(true, true) {} };
struct exclusion_filter : public geom_filter { exclusion_filter() : geom_filter(false, false) {} };
struct exclusion_traverse_filter : public geom_filter { exclusion_traverse_filter() : geom_filter(false, true) {} };

size_t read_filters_from_file(const std::string&, inclusion_filter&, inclusion_traverse_filter&, exclusion_filter&, exclusion_traverse_filter&);
void parse_filter(geom_filter &, const std::vector<std::string>&);
std::vector<IfcGeom::filter_t> setup_filters(const std::vector<geom_filter>&, const std::string&);
*/

bool init_input_file(const std::string& filename, IfcParse::IfcFile*& ifc_file, bool no_progress, bool mmap);

int main(int argc, char** argv)
{
	std::string log_format;
    po::options_description generic_options("Command line options");
	generic_options.add_options()
		("help,h", "display usage information")
		("version", "display version information")
		("verbose,v", "more verbose log messages")
		("quiet,q", "less status and progress output")
		("stderr-progress", "output progress to stderr stream")
		("yes,y", "answer 'yes' automatically to possible confirmation queries (e.g. overwriting an existing output file)")
		("no-progress", "suppress possible progress bar type of prints that use carriage return")
		("log-format", po::value<std::string>(&log_format), "log format: plain or json");

    po::options_description fileio_options;
	fileio_options.add_options()
#ifdef USE_MMAP
		("mmap", "use memory-mapped file for input")
#endif
		("input-file", po::value<std::string>(), "input IFC file")
		("output-file", po::value<std::string>(), "output geometry file");
		

    double deflection_tolerance;
    /*
	inclusion_filter include_filter;
    inclusion_traverse_filter include_traverse_filter;
    exclusion_filter exclude_filter;
    exclusion_traverse_filter exclude_traverse_filter;
    std::string filter_filename;
	*/

    po::options_description geom_options("Geometry options");
	geom_options.add_options()
		("plan",
			"Specifies whether to include curves in the output result. Typically "
			"these are representations of type Plan or Axis. Excluded by default.")
		("model",
			"Specifies whether to include surfaces and solids in the output result. "
			"Typically these are representations of type Body or Facetation. "
			"Included by default.")
		("weld-vertices",
			"Specifies whether vertices are welded, meaning that the coordinates "
			"vector will only contain unique xyz-triplets. This results in a "
			"manifold mesh which is useful for modelling applications, but might "
			"result in unwanted shading artefacts in rendering applications.")
		("use-world-coords",
			"Specifies whether to apply the local placements of building elements "
			"directly to the coordinates of the representation mesh rather than "
			"to represent the local placement in the 4x3 matrix, which will in that "
			"case be the identity matrix.")
		("convert-back-units",
			"Specifies whether to convert back geometrical output back to the "
			"unit of measure in which it is defined in the IFC file. Default is "
			"to use meters.")
		("sew-shells",
			"Specifies whether to sew the faces of IfcConnectedFaceSets together. "
			"This is a potentially time consuming operation, but guarantees a "
			"consistent orientation of surface normals, even if the faces are not "
			"properly oriented in the IFC file.")
#if OCC_VERSION_HEX < 0x60900
		// In Open CASCADE version prior to 6.9.0 boolean operations with multiple
		// arguments where not introduced yet and a work-around was implemented to
		// subtract multiple openings as a single compound. This hack is obsolete
		// for newer versions of Open CASCADE.
		("merge-boolean-operands",
			"Specifies whether to merge all IfcOpeningElement operands into a single "
			"operand before applying the subtraction operation. This may "
			"introduce a performance improvement at the risk of failing, in "
			"which case the subtraction is applied one-by-one.")
#endif
		("disable-opening-subtractions",
			"Specifies whether to disable the boolean subtraction of "
			"IfcOpeningElement Representations from their RelatingElements.")
		("enable-layerset-slicing",
			"Specifies whether to enable the slicing of products according "
			"to their associated IfcMaterialLayerSet.")
		/*
		("include", po::value<inclusion_filter>(&include_filter)->multitoken(),
			"Specifies that the entities that match a specific filtering criteria are to be included in the geometrical output:\n"
			"1) 'entities': the following list of types should be included. SVG output defaults "
			"to IfcSpace to be included. The entity names are handled case-insensitively.\n"
			"2) 'layers': the entities that are assigned to presentation layers of which names "
			"match the given values should be included.\n"
			"3) 'arg <ArgumentName>': the following list of values for that specific argument should be included. "
			"Currently supported arguments are GlobalId, Name, Description, and Tag.\n\n"
			"The values for 'layers' and 'arg' are handled case-sensitively (wildcards supported)."
			"--include and --exclude cannot be placed right before input file argument and "
			"only single of each argument supported for now. See also --exclude.")
		("include+", po::value<inclusion_traverse_filter>(&include_traverse_filter)->multitoken(),
			"Same as --include but applies filtering also to the decomposition and/or containment (IsDecomposedBy, "
			"HasOpenings, FillsVoid, ContainedInStructure) of the filtered entity, e.g. --include+=arg Name \"Level 1\" "
			"includes entity with name \"Level 1\" and all of its children. See --include for more information. ")
		("exclude", po::value<exclusion_filter>(&exclude_filter)->multitoken(),
			"Specifies that the entities that match a specific filtering criteria are to be excluded in the geometrical output."
			"See --include for syntax and more details. The default value is '--exclude=entities IfcOpeningElement IfcSpace'.")
		("exclude+", po::value<exclusion_traverse_filter>(&exclude_traverse_filter)->multitoken(),
			"Same as --exclude but applies filtering also to the decomposition and/or containment "
			"of the filtered entity. See --include+ for more details.")
		("filter-file", po::value<std::string>(&filter_filename),
			"Specifies a filter file that describes the used filtering criteria. Supported formats "
			"are '--include=arg GlobalId ...' and 'include arg GlobalId ...'. Spaces and tabs can be used as delimeters."
			"Multiple filters of same type with different values can be inserted on their own lines. "
			"See --include, --include+, --exclude, and --exclude+ for more details.");
		*/
		("no-normals",
			"Disables computation of normals. Saves time and file size and is useful "
			"in instances where you're going to recompute normals for the exported "
			"model in other modelling application in any case.")
		("deflection-tolerance", po::value<double>(&deflection_tolerance)->default_value(1e-3),
			"Sets the deflection tolerance of the mesher, 1e-3 by default if not specified.")
		("generate-uvs",
			"Generates UVs (texture coordinates) by using simple box projection. Requires normals. "
			"Not guaranteed to work properly if used with --weld-vertices.");
        

    std::string bounds, offset_str;
#ifdef HAVE_ICU
    std::string unicode_mode;
#endif
    short precision;
	double section_height;
    po::options_description serializer_options("Serialization options");
    serializer_options.add_options()
#ifdef HAVE_ICU
        ("unicode", po::value<std::string>(&unicode_mode),
            "Specifies the Unicode handling behavior when parsing the IFC file. "
            "Accepted values 'utf8' (the default) and 'escape'.")
#endif
        ("bounds", po::value<std::string>(&bounds),
            "Specifies the bounding rectangle, for example 512x512, to which the "
            "output will be scaled. Only used when converting to SVG.")
		("section-height", po::value<double>(&section_height),
		    "Specifies the cut section height for SVG 2D geometry.")
        ("use-element-names",
            "Use entity names instead of unique IDs for naming elements upon serialization. "
            "Applicable for OBJ, DAE, and SVG output.")
        ("use-element-guids",
            "Use entity GUIDs instead of unique IDs for naming elements upon serialization. "
            "Applicable for OBJ, DAE, and SVG output.")
        ("use-material-names",
            "Use material names instead of unique IDs for naming materials upon serialization. "
            "Applicable for OBJ and DAE output.")
		("use-element-types",
			"Use element types instead of unique IDs for naming elements upon serialization. "
			"Applicable for DAE output.")
		("use-element-hierarchy",
			"Order the elements using their IfcBuildingStorey parent. "
			"Applicable for DAE output.")
        ("center-model",
            "Centers the elements upon serialization by applying the center point of "
            "all placements as an offset. Applicable for OBJ and DAE output. Can take several minutes on large models.")
        ("model-offset", po::value<std::string>(&offset_str),
            "Applies an arbitrary offset of form 'x;y;z' to all placements. Applicable for OBJ and DAE output.")
		("site-local-placement",
			"Place elements locally in the IfcSite coordinate system, instead of placing "
			"them in the IFC global coords. Applicable for OBJ and DAE output.")
		("building-local-placement",
			"Similar to --site-local-placement, but placing elements in locally in the parent IfcBuilding coord system")
        ("precision", po::value<short>(&precision)->default_value(SerializerSettings::DEFAULT_PRECISION),
            "Sets the precision to be used to format floating-point values, 15 by default. "
            "Use a negative value to use the system's default precision (should be 6 typically). "
            "Applicable for OBJ and DAE output. For DAE output, value >= 15 means that up to 16 decimals are used, "
            " and any other value means that 6 or 7 decimals are used.");

    po::options_description cmdline_options;
	cmdline_options.add(generic_options).add(fileio_options).add(geom_options).add(serializer_options);

    po::positional_options_description positional_options;
	positional_options.add("input-file", 1);
	positional_options.add("output-file", 1);

    po::variables_map vmap;
    try {
        po::store(po::command_line_parser(argc, argv).
            options(cmdline_options).positional(positional_options).run(), vmap);
    } catch (const po::unknown_option& e) {
        std::cerr << "[Error] Unknown option '" << e.get_option_name() << "'\n\n";
        print_usage();
        return EXIT_FAILURE;
    } catch (const po::error_with_option_name& e) {
        std::cerr << "[Error] Invalid usage of '" << e.get_option_name() << "': " << e.what() << "\n\n";
        return EXIT_FAILURE;
    } catch (const std::exception& e) {
        std::cerr << "[Error] " << e.what() << "\n\n";
        print_usage();
        return EXIT_FAILURE;
    } catch (...) {
		std::cerr << "[Error] Unknown error parsing command line options\n\n";
        print_usage();
        return EXIT_FAILURE;
    }

    po::notify(vmap);

	const bool mmap = vmap.count("mmap") != 0;
	const bool verbose = vmap.count("verbose") != 0;
	const bool no_progress = vmap.count("no-progress") != 0;
	const bool quiet = vmap.count("quiet") != 0;
	const bool stderr_progress = vmap.count("stderr-progress") != 0;
	const bool weld_vertices = vmap.count("weld-vertices") != 0;
	const bool use_world_coords = vmap.count("use-world-coords") != 0;
	const bool convert_back_units = vmap.count("convert-back-units") != 0;
	const bool sew_shells = vmap.count("sew-shells") != 0;
#if OCC_VERSION_HEX < 0x60900
	const bool merge_boolean_operands = vmap.count("merge-boolean-operands") != 0;
#endif
	const bool disable_opening_subtractions = vmap.count("disable-opening-subtractions") != 0;
	const bool include_plan = vmap.count("plan") != 0;
	const bool include_model = vmap.count("model") != 0 || (!include_plan);
	const bool enable_layerset_slicing = vmap.count("enable-layerset-slicing") != 0;
	const bool use_element_names = vmap.count("use-element-names") != 0;
	const bool use_element_guids = vmap.count("use-element-guids") != 0;
	const bool use_material_names = vmap.count("use-material-names") != 0;
	const bool use_element_types = vmap.count("use-element-types") != 0;
	const bool use_element_hierarchy = vmap.count("use-element-hierarchy") != 0;
	const bool no_normals = vmap.count("no-normals") != 0;
	const bool center_model = vmap.count("center-model") != 0;
	const bool model_offset = vmap.count("model-offset") != 0;
	const bool site_local_placement = vmap.count("site-local-placement") != 0;
	const bool building_local_placement = vmap.count("building-local-placement") != 0;
	const bool generate_uvs = vmap.count("generate-uvs") != 0;

	if (!quiet || vmap.count("version")) {
		print_version();
	}

    if (vmap.count("version")) {
        return EXIT_SUCCESS;
    } else if (vmap.count("help")) {
        print_usage(false);
        print_options(generic_options.add(geom_options).add(serializer_options));
        return EXIT_SUCCESS;
    } else if (!vmap.count("input-file")) {
        std::cerr << "[Error] Input file not specified" << std::endl;
        print_usage();
        return EXIT_FAILURE;
    }

#ifdef HAVE_ICU
    if (!unicode_mode.empty()) {
        if (unicode_mode == "utf8") {
            IfcParse::IfcCharacterDecoder::mode = IfcParse::IfcCharacterDecoder::UTF8;
        } else if (unicode_mode == "escape") {
            IfcParse::IfcCharacterDecoder::mode = IfcParse::IfcCharacterDecoder::JSON;
        } else {
            std::cerr << "[Error] Invalid value for --unicode" << std::endl;
            print_options(serializer_options);
            return 1;
        }
    }
#endif

	boost::optional<double> bounding_width;
	boost::optional<double> bounding_height;
	if (vmap.count("bounds") == 1) {
		int w, h;
		if (sscanf(bounds.c_str(), "%ux%u", &w, &h) == 2 && w > 0 && h > 0) {
			bounding_width = w;
			bounding_height = h;
		} else {
			std::cerr << "[Error] Invalid use of --bounds" << std::endl;
            print_options(serializer_options);
			return EXIT_FAILURE;
		}
	}

	const std::string input_filename = vmap["input-file"].as<std::string>();
    if (!file_exists(input_filename)) {
        std::cerr << "[Error] Input file '" << input_filename << "' does not exist" << std::endl;
        return EXIT_FAILURE;
    }

	// If no output filename is specified a Wavefront OBJ file will be output
	// to maintain backwards compatibility with the obsolete IfcObj executable.
	const std::string output_filename = vmap.count("output-file") == 1 
		? vmap["output-file"].as<std::string>()
		: change_extension(input_filename, DEFAULT_EXTENSION);
	
	if (output_filename.size() < 5) {
        std::cerr << "[Error] Invalid or unsupported output file '" << output_filename << "' given" << std::endl;
        print_usage();
		return EXIT_FAILURE;
	}

    if (file_exists(output_filename) && !vmap.count("yes")) {
        std::string answer;
        std::cout << "A file '" << output_filename << "' already exists. Overwrite the existing file?" << std::endl;
        std::cin >> answer;
        if (!boost::iequals(answer, "yes") && !boost::iequals(answer, "y")) {
            return EXIT_SUCCESS;
        }
    }

    std::string output_temp_filename = output_filename + TEMP_FILE_EXTENSION;

	std::string output_extension = output_filename.substr(output_filename.size()-4);
	boost::to_lower(output_extension);

    Logger::SetOutput(&std::cout, &log_stream);
    Logger::Verbosity(verbose ? Logger::LOG_NOTICE : Logger::LOG_ERROR);

	if (vmap.count("log-format") == 1) {
		boost::to_lower(log_format);
		if (log_format == "plain") {
			Logger::OutputFormat(Logger::FMT_PLAIN);
		} else if (log_format == "json") {
			Logger::OutputFormat(Logger::FMT_JSON);
		} else {
			std::cerr << "[Error] --log-format should be either plain or json" << std::endl;
			print_usage();
			return EXIT_FAILURE;
		}
	}

	IfcParse::IfcFile* ifc_file = 0;

    if (output_extension == ".xml") {
        int exit_code = EXIT_FAILURE;
        try {
            if (init_input_file(input_filename, ifc_file, no_progress || quiet, mmap)) {
                XmlSerializer s(ifc_file, output_temp_filename);
                Logger::Status("Writing XML output...");
                s.finalize();
                Logger::Status("Done!");
                rename_file(output_temp_filename, output_filename);
                exit_code = EXIT_SUCCESS;
            }
        } catch (const std::exception& e) {
			Logger::Error(e);
		}
        write_log(!quiet);
        return exit_code;
    }

	/*
    if (!filter_filename.empty()) {
        size_t num_filters = read_filters_from_file(filter_filename, include_filter, include_traverse_filter, exclude_filter, exclude_traverse_filter);
        if (num_filters) {
            Logger::Notice(boost::lexical_cast<std::string>(num_filters) + " filters read from '" + filter_filename + "'.");
        } else {
            std::cerr << "[Error] No filters read from '" + filter_filename + "'.\n";
            return EXIT_FAILURE;
        }
    }
	
    /// @todo Clean up this filter code further.
    std::vector<geom_filter> used_filters;
    if (include_filter.type != geom_filter::UNUSED) { used_filters.push_back(include_filter); }
    if (include_traverse_filter.type != geom_filter::UNUSED) { used_filters.push_back(include_traverse_filter); }
    if (exclude_filter.type != geom_filter::UNUSED) { used_filters.push_back(exclude_filter); }
    if (exclude_traverse_filter.type != geom_filter::UNUSED) { used_filters.push_back(exclude_traverse_filter); }

    std::vector<IfcGeom::filter_t> filter_funcs = setup_filters(used_filters, output_extension);
    if (filter_funcs.empty()) {
        std::cerr << "[Error] Failed to set up geometry filters\n";
        return EXIT_FAILURE;
    }

    if (!entity_filter.values.empty()) { entity_filter.update_description(); Logger::Notice(entity_filter.description); }
    if (!layer_filter.values.empty()) { layer_filter.update_description(); Logger::Notice(layer_filter.description); }
    if (!guid_filter.values.empty()) { guid_filter.update_description(); Logger::Notice(guid_filter.description); }
    if (!name_filter.values.empty()) { name_filter.update_description(); Logger::Notice(name_filter.description); }
    if (!desc_filter.values.empty()) { desc_filter.update_description(); Logger::Notice(desc_filter.description); }
    if (!tag_filter.values.empty()) { tag_filter.update_description(); Logger::Notice(tag_filter.description); }
	*/

	SerializerSettings settings;
	/// @todo Make APPLY_DEFAULT_MATERIALS configurable? Quickly tested setting this to false and using obj exporter caused the program to crash and burn.
	settings.set(IfcGeom::IteratorSettings::APPLY_DEFAULT_MATERIALS,      true);
	settings.set(IfcGeom::IteratorSettings::USE_WORLD_COORDS,             use_world_coords);
	settings.set(IfcGeom::IteratorSettings::WELD_VERTICES,                weld_vertices);
	settings.set(IfcGeom::IteratorSettings::SEW_SHELLS,                   sew_shells);
	settings.set(IfcGeom::IteratorSettings::CONVERT_BACK_UNITS,           convert_back_units);
#if OCC_VERSION_HEX < 0x60900
	settings.set(IfcGeom::IteratorSettings::FASTER_BOOLEANS,              merge_boolean_operands);
#endif
	settings.set(IfcGeom::IteratorSettings::DISABLE_OPENING_SUBTRACTIONS, disable_opening_subtractions);
	settings.set(IfcGeom::IteratorSettings::INCLUDE_CURVES,               include_plan);
	settings.set(IfcGeom::IteratorSettings::EXCLUDE_SOLIDS_AND_SURFACES,  !include_model);
	settings.set(IfcGeom::IteratorSettings::APPLY_LAYERSETS,              enable_layerset_slicing);
    settings.set(IfcGeom::IteratorSettings::NO_NORMALS, no_normals);
    settings.set(IfcGeom::IteratorSettings::GENERATE_UVS, generate_uvs);
	settings.set(IfcGeom::IteratorSettings::SEARCH_FLOOR, use_element_hierarchy);
	settings.set(IfcGeom::IteratorSettings::SITE_LOCAL_PLACEMENT, site_local_placement);
	settings.set(IfcGeom::IteratorSettings::BUILDING_LOCAL_PLACEMENT, building_local_placement);


    settings.set(SerializerSettings::USE_ELEMENT_NAMES, use_element_names);
    settings.set(SerializerSettings::USE_ELEMENT_GUIDS, use_element_guids);
    settings.set(SerializerSettings::USE_MATERIAL_NAMES, use_material_names);
	settings.set(SerializerSettings::USE_ELEMENT_TYPES, use_element_types);
	settings.set(SerializerSettings::USE_ELEMENT_HIERARCHY, use_element_hierarchy);
    settings.set_deflection_tolerance(deflection_tolerance);
    settings.precision = precision;

	GeometrySerializer* serializer;
	if (output_extension == ".obj") {
        // Do not use temp file for MTL as it's such a small file.
        const std::string mtl_filename = change_extension(output_filename, "mtl");
		if (!use_world_coords) {
			Logger::Notice("Using world coords when writing WaveFront OBJ files");
			settings.set(IfcGeom::IteratorSettings::USE_WORLD_COORDS, true);
		}
		serializer = new WaveFrontOBJSerializer(output_temp_filename, mtl_filename, settings);
#ifdef WITH_OPENCOLLADA
	} else if (output_extension == ".dae") {
		serializer = new ColladaSerializer(output_temp_filename, settings);
#endif
	} else if (output_extension == ".stp") {
		serializer = new StepSerializer(output_temp_filename, settings);
	} else if (output_extension == ".igs") {
#if OCC_VERSION_HEX < 0x60900
		// According to https://tracker.dev.opencascade.org/view.php?id=25689 something has been fixed in 6.9.0
		IGESControl_Controller::Init(); // work around Open Cascade bug
#endif
		serializer = new IgesSerializer(output_temp_filename, settings);
	} else if (output_extension == ".svg") {
		settings.set(IfcGeom::IteratorSettings::DISABLE_TRIANGULATION, true);
		serializer = new SvgSerializer(output_temp_filename, settings);
		if (vmap.count("section-height") != 0) {
			Logger::Notice("Overriding section height");
			static_cast<SvgSerializer*>(serializer)->setSectionHeight(section_height);
		}
		if (bounding_width.is_initialized() && bounding_height.is_initialized()) {
            static_cast<SvgSerializer*>(serializer)->setBoundingRectangle(bounding_width.get(), bounding_height.get());
		}
	} else {
        std::cerr << "[Error] Unknown output filename extension '" + output_extension + "'\n";
		write_log(!quiet);
		print_usage();
		return EXIT_FAILURE;
	}

    // NOTE After this point, make sure to delete serializer upon application exit.

    if (use_element_hierarchy && output_extension != ".dae") {
        std::cerr << "[Error] --use-element-hierarchy can be used only with .dae output.\n";
		write_log(!quiet);
		print_usage();
        delete serializer;
        std::remove(output_temp_filename.c_str()); /**< @todo Windows Unicode support */
		return EXIT_FAILURE;
	}

    const bool is_tesselated = serializer->isTesselated(); // isTesselated() doesn't change at run-time
	if (!is_tesselated) {
		if (weld_vertices) {
            Logger::Notice("Weld vertices setting ignored when writing non-tesselated output");
		}
        if (generate_uvs) {
            Logger::Notice("Generate UVs setting ignored when writing non-tesselated output");
        }
        if (center_model || model_offset) {
            Logger::Notice("Centering/offsetting model setting ignored when writing non-tesselated output");
        }

        settings.set(IfcGeom::IteratorSettings::DISABLE_TRIANGULATION, true);
	}

	if (!serializer->ready()) {
        delete serializer;
        std::remove(output_temp_filename.c_str()); /**< @todo Windows Unicode support */
		write_log(!quiet);
		return EXIT_FAILURE;
	}

	time_t start,end;
	time(&start);
	
    if (!init_input_file(input_filename, ifc_file, no_progress || quiet, mmap)) {
        return EXIT_FAILURE;
    }

    IfcGeom::Iterator<real_t> context_iterator(settings, ifc_file);
    if (!context_iterator.initialize()) {
        /// @todo It would be nice to know and print separate error prints for a case where we found no entities
        /// and for a case we found no entities that satisfy our filtering criteria.
        Logger::Error("No geometrical entities found");
        delete serializer;
        std::remove(output_temp_filename.c_str()); /**< @todo Windows Unicode support */
        write_log(!quiet);
        return EXIT_FAILURE;
    }

    serializer->setFile(context_iterator.file());

	if (convert_back_units) {
		serializer->setUnitNameAndMagnitude(context_iterator.unit_name(), static_cast<float>(context_iterator.unit_magnitude()));
	} else {
		serializer->setUnitNameAndMagnitude("METER", 1.0f);
	}

	serializer->writeHeader();

	int old_progress = quiet ? 0 : -1;

    if (is_tesselated && (center_model || model_offset)) {
        double* offset = serializer->settings().offset;
        if (center_model) {
			if (site_local_placement || building_local_placement) {
				Logger::Error("Cannot use --center-model together with --{site,building}-local-placement");
				delete serializer;
				return EXIT_FAILURE;
			}
<<<<<<< HEAD
			throw std::runtime_error("needs more work");
			/*
=======

            if (!quiet) Logger::Status("Computing bounds...");
            context_iterator.compute_bounds();
            if (!quiet) Logger::Status("Done!");

>>>>>>> c2f4c2cf
            gp_XYZ center = (context_iterator.bounds_min() + context_iterator.bounds_max()) * 0.5;
            offset[0] = -center.X();
            offset[1] = -center.Y();
            offset[2] = -center.Z();
			*/
        } else {
            if (sscanf(offset_str.c_str(), "%lf;%lf;%lf", &offset[0], &offset[1], &offset[2]) != 3) {
                std::cerr << "[Error] Invalid use of --model-offset\n";
                delete serializer;
                std::remove(output_temp_filename.c_str()); /**< @todo Windows Unicode support */
                print_options(serializer_options);
                return EXIT_FAILURE;
            }
        }

        std::stringstream msg;
        msg << "Using model offset (" << offset[0] << "," << offset[1] << "," << offset[2] << ")";
        Logger::Notice(msg.str());
    }

	if (!quiet) {
		Logger::Status("Creating geometry...");
	}

	// The functions IfcGeom::Iterator::get() and IfcGeom::Iterator::next() 
	// wrap an iterator of all geometrical products in the Ifc file. 
	// IfcGeom::Iterator::get() returns an IfcGeom::TriangulationElement or 
	// -BRepElement pointer, based on current settings. (see IfcGeomIterator.h 
	// for definition) IfcGeom::Iterator::next() is used to poll whether more 
	// geometrical entities are available. None of these functions throw 
	// exceptions, neither for parsing errors or geometrical errors. Upon 
	// calling next() the entity to be returned has already been processed, a 
	// non-null return value guarantees that a successfully processed product is 
	// available. 
	size_t num_created = 0;
	
	do {
        IfcGeom::Element<real_t> *geom_object = context_iterator.get();

		if (is_tesselated)
		{
			serializer->write(static_cast<const IfcGeom::TriangulationElement<real_t>*>(geom_object));
		}
		else
		{
			serializer->write(static_cast<const IfcGeom::BRepElement<real_t>*>(geom_object));
		}

        if (!no_progress) {
			if (quiet) {
				const int progress = context_iterator.progress();
				for (; old_progress < progress; ++old_progress) {
					std::cout << ".";
					if (stderr_progress)
						std::cerr << ".";
				}
				std::cout << std::flush;
				if (stderr_progress)
					std::cerr << std::flush;
			} else {
				const int progress = context_iterator.progress() / 2;
				if (old_progress != progress) Logger::ProgressBar(progress);
				old_progress = progress;
			}
        }
    } while (++num_created, context_iterator.next());

	if (!no_progress && quiet) {
		for (; old_progress < 100; ++old_progress) {
			std::cout << ".";
			if (stderr_progress)
				std::cerr << ".";
		}
		std::cout << std::flush;
		if (stderr_progress)
			std::cerr << std::flush;
	} else {
		Logger::Status("\rDone creating geometry (" + boost::lexical_cast<std::string>(num_created) +
			" objects)                                ");
	}

    serializer->finalize();
	delete serializer;

    // Renaming might fail (e.g. maybe the existing file was open in a viewer application)
    // Do not remove the temp file as user can salvage the conversion result from it.
    bool successful = rename_file(output_temp_filename, output_filename);
    if (!successful) {
        Logger::Error("Unable to write output file '" + output_filename + "', see '" +
            output_temp_filename + "' for the conversion result.");
    }

	write_log(!quiet);

	time(&end);

	if (!quiet) {
		int seconds = (int)difftime(end, start);
		std::stringstream msg;
		int minutes = seconds / 60;
		seconds = seconds % 60;
		msg << "\nConversion took";
		if (minutes > 0) {
			msg << " " << minutes << " minute";
			if (minutes > 1) {
				msg << "s";
			}
		}
		msg << " " << seconds << " second";
		if (seconds > 1) {
			msg << "s";
		}
		Logger::Status(msg.str());
	}

    return successful ? EXIT_SUCCESS : EXIT_FAILURE;
}

void write_log(bool header) {
	std::string log = log_stream.str();
	if (!log.empty()) {
		if (header) {
			std::cout << "\nLog:\n";
		}
		std::cout << log << std::endl;
	}
}

#include <boost/algorithm/string/predicate.hpp>

bool init_input_file(const std::string& filename, IfcParse::IfcFile*& ifc_file, bool no_progress, bool mmap) {

    // Prevent IfcFile::Init() prints by setting output to null temporarily
    if (no_progress) { Logger::SetOutput(NULL, &log_stream); }

#ifdef USE_MMAP
	ifc_file = new IfcParse::IfcFile(filename, mmap);
#else
	(void)mmap;

#ifdef WITH_IFCXML
	if (boost::ends_with(boost::to_lower_copy(filename), ".ifcxml")) {
		ifc_file = IfcParse::parse_ifcxml(filename);
	} else
#endif
	ifc_file = new IfcParse::IfcFile(filename);
	if (!ifc_file->good()) {
#endif
        Logger::Error("Unable to parse input file '" + filename + "'");
        return false;
    }

    if (no_progress) { Logger::SetOutput(&std::cout, &log_stream); }

    return true;

}

/*
bool append_filter(const std::string& type, const std::vector<std::string>& values, geom_filter& filter)
{
    geom_filter temp;
    parse_filter(temp, values);
    // Merge values only if type and arg match.
    if ((filter.type != geom_filter::UNUSED && filter.type != temp.type) || (!filter.arg.empty() && filter.arg != temp.arg)) {
        std::cerr << "[Error] Multiple '" << type << "' filters specified with different criteria\n";
        return false;
    }
    filter.type = temp.type;
    filter.values.insert(temp.values.begin(), temp.values.end());
    filter.arg = temp.arg;
    return true;
}

size_t read_filters_from_file(
    const std::string& filename,
    inclusion_filter& include_filter,
    inclusion_traverse_filter& include_traverse_filter,
    exclusion_filter& exclude_filter,
    exclusion_traverse_filter& exclude_traverse_filter)
{
    std::ifstream filter_file(filename.c_str());
    if (!filter_file.is_open()) {
        std::cerr << "[Error] Unable to open filter file '" + filename + "' or the file does not exist.\n";
        return 0;
    }

    size_t line_number = 1, num_filters = 0;
    for (std::string line; std::getline(filter_file, line); ++line_number) {
        boost::trim(line);
        if (line.empty()) {
            continue;
        }

        std::vector<std::string> values;
        boost::split(values, line, boost::is_any_of("\t "), boost::token_compress_on);
        if (values.empty()) {
            continue;
        }

        std::string type = values.front();
        values.erase(values.begin());
        // Support both "--include=arg GlobalId 1VQ5n5$RrEbPk8le4ZCI81" and "include arg GlobalId 1VQ5n5$RrEbPk8le4ZCI81"
        // and tolerate extraneous whitespace.
        boost::trim_left_if(type, boost::is_any_of("-"));
        size_t equal_pos = type.find('=');
        if (equal_pos != std::string::npos) {
            std::string value = type.substr(equal_pos + 1);
            type = type.substr(0, equal_pos);
            values.insert(values.begin(), value);
        }

        try {
            if (type == "include") { if (append_filter("include", values, include_filter)) { ++num_filters; } }
            else if (type == "include+") { if (append_filter("include+", values, include_traverse_filter)) { ++num_filters; } }
            else if (type == "exclude") { if (append_filter("exclude", values, exclude_filter)) { ++num_filters; } }
            else if (type == "exclude+") { if (append_filter("exclude+", values, exclude_traverse_filter)) { ++num_filters; } }
            else {
                std::cerr << "[Error] Invalid filtering type at line " + boost::lexical_cast<std::string>(line_number) + "\n";
                return 0;
            }
        } catch(...) {
            std::cerr << "[Error] Unable to parse filter at line " + boost::lexical_cast<std::string>(line_number) + ".\n";
            return 0;
        }
    }
    return num_filters;
}

void parse_filter(geom_filter &filter, const std::vector<std::string>& values)
{
    if (values.size() == 0) {
        throw po::validation_error(po::validation_error::at_least_one_value_required);
    }
    std::string type = *values.begin();
    if (type == "entities") {
        filter.type = geom_filter::ENTITY_TYPE;
    } else if (type == "layers") {
        filter.type = geom_filter::LAYER_NAME;
    } else if (type == "arg") {
        filter.type = geom_filter::ENTITY_ARG;
        filter.arg = *(values.begin() + 1);
        if (std::find(supported_args.begin(), supported_args.end(), filter.arg) == supported_args.end()) {
            throw po::validation_error(po::validation_error::invalid_option_value);
        }
    } else {
        throw po::validation_error(po::validation_error::invalid_option_value);
    }
    filter.values.insert(values.begin() + (filter.type == geom_filter::ENTITY_ARG ? 2 : 1), values.end());
}

void validate(boost::any& v, const std::vector<std::string>& values, inclusion_filter*, int)
{
    /// @todo For now only single --include, --include+, --exclude, or --exclude+ supported. Support having multiple.
    po::validators::check_first_occurrence(v);
    inclusion_filter filter;
    parse_filter(filter, values);
    v = filter;
}

void validate(boost::any& v, const std::vector<std::string>& values, inclusion_traverse_filter*, int)
{
    po::validators::check_first_occurrence(v);
    inclusion_traverse_filter filter;
    parse_filter(filter, values);
    v = filter;
}

void validate(boost::any& v, const std::vector<std::string>& values, exclusion_filter*, int)
{
    po::validators::check_first_occurrence(v);
    exclusion_filter filter;
    parse_filter(filter, values);
    v = filter;
}

void validate(boost::any& v, const std::vector<std::string>& values, exclusion_traverse_filter*, int)
{
    po::validators::check_first_occurrence(v);
    exclusion_traverse_filter filter;
    parse_filter(filter, values);
    v = filter;
}


/// @todo Clean up this filter initialization code further.
/// @return References to the used filter functors, if none an error occurred.
std::vector<IfcGeom::filter_t> setup_filters(const std::vector<geom_filter>& filters, const std::string& output_extension)
{
    std::vector<IfcGeom::filter_t> filter_funcs;
    BOOST_FOREACH(const geom_filter& f, filters) {
        if (f.type == geom_filter::ENTITY_TYPE) {
            entity_filter.include = f.include;
            entity_filter.traverse = f.traverse;
            try {
                entity_filter.populate(f.values);
            } catch (const IfcParse::IfcException& e) {
                std::cerr << "[Error] " << e.what() << std::endl;
                return std::vector<IfcGeom::filter_t>();
            }
        } else if (f.type == geom_filter::LAYER_NAME) {
            layer_filter.include = f.include;
            layer_filter.traverse = f.traverse;
            layer_filter.populate(f.values);
        } else if (f.type == geom_filter::ENTITY_ARG) {
            if (f.arg == GUID_ARG) {
                guid_filter.include = f.include;
                guid_filter.traverse = f.traverse;
                guid_filter.populate(f.values);
            } else if (f.arg == NAME_ARG) {
                name_filter.include = f.include;
                name_filter.traverse = f.traverse;
                name_filter.populate(f.values);
            } else if (f.arg == DESC_ARG) {
                desc_filter.include = f.include;
                desc_filter.traverse = f.traverse;
                desc_filter.populate(f.values);
            } else if (f.arg == TAG_ARG) {
                tag_filter.include = f.include;
                tag_filter.traverse = f.traverse;
                tag_filter.populate(f.values);
            }
        }
    }

    // If no entity names are specified these are the defaults to skip from output
    if (entity_filter.values.empty()) {
        try {
            std::set<std::string> entities;
            entities.insert("IfcSpace");
            if (output_extension == ".svg") {
                entity_filter.include = true;
            } else {
                entities.insert("IfcOpeningElement");
            }
            entity_filter.populate(entities);
        } catch (const IfcParse::IfcException& e) {
            std::cerr << "[Error] " << e.what() << std::endl;
            return std::vector<IfcGeom::filter_t>();
        }
    }

    if (!layer_filter.values.empty()) { filter_funcs.push_back(boost::ref(layer_filter));  }
    if (!entity_filter.values.empty()) { filter_funcs.push_back(boost::ref(entity_filter)); }
    if (!guid_filter.values.empty()) { filter_funcs.push_back(boost::ref(guid_filter)); }
    if (!name_filter.values.empty()) { filter_funcs.push_back(boost::ref(name_filter)); }
    if (!desc_filter.values.empty()) { filter_funcs.push_back(boost::ref(desc_filter)); }
    if (!tag_filter.values.empty()) { filter_funcs.push_back(boost::ref(tag_filter)); }

    return filter_funcs;
}
*/<|MERGE_RESOLUTION|>--- conflicted
+++ resolved
@@ -660,16 +660,14 @@
 				delete serializer;
 				return EXIT_FAILURE;
 			}
-<<<<<<< HEAD
+
 			throw std::runtime_error("needs more work");
+            
 			/*
-=======
-
             if (!quiet) Logger::Status("Computing bounds...");
             context_iterator.compute_bounds();
             if (!quiet) Logger::Status("Done!");
 
->>>>>>> c2f4c2cf
             gp_XYZ center = (context_iterator.bounds_min() + context_iterator.bounds_max()) * 0.5;
             offset[0] = -center.X();
             offset[1] = -center.Y();
