﻿/********************************************************************************
 *                                                                              *
 * This file is part of IfcOpenShell.                                           *
 *                                                                              *
 * IfcOpenShell is free software: you can redistribute it and/or modify         *
 * it under the terms of the Lesser GNU General Public License as published by  *
 * the Free Software Foundation, either version 3.0 of the License, or          *
 * (at your option) any later version.                                          *
 *                                                                              *
 * IfcOpenShell is distributed in the hope that it will be useful,              *
 * but WITHOUT ANY WARRANTY; without even the implied warranty of               *
 * MERCHANTABILITY or FITNESS FOR A PARTICULAR PURPOSE. See the                 *
 * Lesser GNU General Public License for more details.                          *
 *                                                                              *
 * You should have received a copy of the Lesser GNU General Public License     *
 * along with this program. If not, see <http://www.gnu.org/licenses/>.         *
 *                                                                              *
 ********************************************************************************/

/********************************************************************************
 *                                                                              *
 * This started as a brief example of how IfcOpenShell can be interfaced from   * 
 * within a C++ context, it has since then evolved into a fullfledged command   *
 * line application that is able to convert geometry in an IFC files into       *
 * several tesselated and topological output formats.                           *
 *                                                                              *
 ********************************************************************************/

#include "../serializers/ColladaSerializer.h"
#include "../serializers/IgesSerializer.h"
#include "../serializers/StepSerializer.h"
#include "../serializers/WavefrontObjSerializer.h"
#include "../serializers/XmlSerializer.h"
#include "../serializers/SvgSerializer.h"

#include "../ifcgeom_schema_agnostic/IfcGeomIterator.h"

#include <IGESControl_Controller.hxx>
#include <Standard_Version.hxx>

#include <boost/program_options.hpp>

#include <fstream>
#include <sstream>
#include <set>
#include <time.h>

#if USE_VLD
#include <vld.h>
#endif

const std::string DEFAULT_EXTENSION = "obj";
const std::string TEMP_FILE_EXTENSION = ".tmp";

namespace po = boost::program_options;

void print_version()
{
    std::cout << "IfcOpenShell IfcConvert " << IFCOPENSHELL_VERSION << " (OCC " << OCC_VERSION_STRING_EXT << ")\n";
}

void print_usage(bool suggest_help = true)
{
    std::cout << "Usage: IfcConvert [options] <input.ifc> [<output>]\n"
        << "\n"
        << "Converts the geometry in an IFC file into one of the following formats:\n"
        << "  .obj   WaveFront OBJ  (a .mtl file is also created)\n"
#ifdef WITH_OPENCOLLADA
        << "  .dae   Collada        Digital Assets Exchange\n"
#endif
        << "  .stp   STEP           Standard for the Exchange of Product Data\n"
        << "  .igs   IGES           Initial Graphics Exchange Specification\n"
        << "  .xml   XML            Property definitions and decomposition tree\n"
        << "  .svg   SVG            Scalable Vector Graphics (2D floor plan)\n"
        << "\n"
        << "If no output filename given, <input>." + DEFAULT_EXTENSION + " will be used as the output file.\n";
    if (suggest_help) {
        std::cout << "\nRun 'IfcConvert --help' for more information.";
    }
    std::cout << std::endl;
}

/// @todo Add help for single option
void print_options(const po::options_description& options)
{
    std::cout << "\n" << options;
    std::cout << std::endl;
}

std::string change_extension(const std::string& fn, const std::string& ext) {
	std::string::size_type dot = fn.find_last_of('.');
	if (dot != std::string::npos) {
		return fn.substr(0,dot+1) + ext;
	} else {
		return fn + "." + ext;
	}
}

bool file_exists(const std::string& filename)
{
    /// @todo Windows Unicode support
    std::ifstream file(filename.c_str());
    return file.good();
}

bool rename_file(const std::string& old_filename, const std::string& new_filename)
{
    // Whether or not rename() replaces an existing file is implementation-specific,
    // so remove() possible existing file always.
    /// @todo Windows Unicode support
    std::remove(new_filename.c_str());
    return std::rename(old_filename.c_str(), new_filename.c_str()) == 0;
}

static std::stringstream log_stream;
void write_log(bool);

/// @todo make the filters non-global
/*
IfcGeom::entity_filter entity_filter; // Entity filter is used always by default.
IfcGeom::layer_filter layer_filter;
const std::string NAME_ARG = "Name", GUID_ARG = "GlobalId", DESC_ARG = "Description", TAG_ARG = "Tag";
boost::array<std::string, 4> supported_args = { { NAME_ARG, GUID_ARG, DESC_ARG, TAG_ARG } };
IfcGeom::string_arg_filter guid_filter(IfcSchema::Type::IfcRoot, 0); // IfcRoot.GlobalId
// Note: skipping IfcRoot OwnerHistory, argument index 1
IfcGeom::string_arg_filter name_filter(IfcSchema::Type::IfcRoot, 2); // IfcRoot.Name
IfcGeom::string_arg_filter desc_filter(IfcSchema::Type::IfcRoot, 3); // IfcRoot.Description
IfcGeom::string_arg_filter tag_filter(IfcSchema::Type::IfcProxy, 8, IfcSchema::Type::IfcElement, 7); // IfcProxy.Tag & IfcElement.Tag

struct geom_filter
{
    geom_filter(bool include, bool traverse) : type(UNUSED), include(include), traverse(traverse) {}
    geom_filter() : type(UNUSED), include(false), traverse(false) {}
    enum filter_type { UNUSED, ENTITY_TYPE, LAYER_NAME, ENTITY_ARG };
    filter_type type;
    bool include;
    bool traverse;
    std::string arg;
    std::set<std::string> values;
};
// Specialized classes for knowing which type of filter we are validating within validate().
// Could not figure out easily how else to know it if using single type for both.
struct inclusion_filter : public geom_filter { inclusion_filter() : geom_filter(true, false) {} };
struct inclusion_traverse_filter : public geom_filter { inclusion_traverse_filter() : geom_filter(true, true) {} };
struct exclusion_filter : public geom_filter { exclusion_filter() : geom_filter(false, false) {} };
struct exclusion_traverse_filter : public geom_filter { exclusion_traverse_filter() : geom_filter(false, true) {} };

size_t read_filters_from_file(const std::string&, inclusion_filter&, inclusion_traverse_filter&, exclusion_filter&, exclusion_traverse_filter&);
void parse_filter(geom_filter &, const std::vector<std::string>&);
std::vector<IfcGeom::filter_t> setup_filters(const std::vector<geom_filter>&, const std::string&);
*/

bool init_input_file(const std::string& filename, IfcParse::IfcFile*& ifc_file, bool no_progress, bool mmap);

int main(int argc, char** argv)
{
	std::string log_format;
    po::options_description generic_options("Command line options");
	generic_options.add_options()
		("help,h", "display usage information")
		("version", "display version information")
		("verbose,v", "more verbose log messages")
		("quiet,q", "less status and progress output")
		("yes,y", "answer 'yes' automatically to possible confirmation queries (e.g. overwriting an existing output file)")
		("no-progress", "suppress possible progress bar type of prints that use carriage return")
		("log-format", po::value<std::string>(&log_format), "log format: plain or json");

    po::options_description fileio_options;
	fileio_options.add_options()
#ifdef USE_MMAP
		("mmap", "use memory-mapped file for input")
#endif
		("input-file", po::value<std::string>(), "input IFC file")
		("output-file", po::value<std::string>(), "output geometry file");
		

    double deflection_tolerance;
    /*
	inclusion_filter include_filter;
    inclusion_traverse_filter include_traverse_filter;
    exclusion_filter exclude_filter;
    exclusion_traverse_filter exclude_traverse_filter;
<<<<<<< HEAD
    std::string filter_filename;
	*/
=======
	std::string filter_filename;
>>>>>>> 6fdd2049

    po::options_description geom_options("Geometry options");
	geom_options.add_options()
		("plan",
			"Specifies whether to include curves in the output result. Typically "
			"these are representations of type Plan or Axis. Excluded by default.")
		("model",
			"Specifies whether to include surfaces and solids in the output result. "
			"Typically these are representations of type Body or Facetation. "
			"Included by default.")
		("weld-vertices",
			"Specifies whether vertices are welded, meaning that the coordinates "
			"vector will only contain unique xyz-triplets. This results in a "
			"manifold mesh which is useful for modelling applications, but might "
			"result in unwanted shading artefacts in rendering applications.")
		("use-world-coords",
			"Specifies whether to apply the local placements of building elements "
			"directly to the coordinates of the representation mesh rather than "
			"to represent the local placement in the 4x3 matrix, which will in that "
			"case be the identity matrix.")
		("convert-back-units",
			"Specifies whether to convert back geometrical output back to the "
			"unit of measure in which it is defined in the IFC file. Default is "
			"to use meters.")
		("sew-shells",
			"Specifies whether to sew the faces of IfcConnectedFaceSets together. "
			"This is a potentially time consuming operation, but guarantees a "
			"consistent orientation of surface normals, even if the faces are not "
			"properly oriented in the IFC file.")
#if OCC_VERSION_HEX < 0x60900
		// In Open CASCADE version prior to 6.9.0 boolean operations with multiple
		// arguments where not introduced yet and a work-around was implemented to
		// subtract multiple openings as a single compound. This hack is obsolete
		// for newer versions of Open CASCADE.
		("merge-boolean-operands",
			"Specifies whether to merge all IfcOpeningElement operands into a single "
			"operand before applying the subtraction operation. This may "
			"introduce a performance improvement at the risk of failing, in "
			"which case the subtraction is applied one-by-one.")
#endif
		("disable-opening-subtractions",
			"Specifies whether to disable the boolean subtraction of "
			"IfcOpeningElement Representations from their RelatingElements.")
		("enable-layerset-slicing",
			"Specifies whether to enable the slicing of products according "
			"to their associated IfcMaterialLayerSet.")
		/*
		("include", po::value<inclusion_filter>(&include_filter)->multitoken(),
			"Specifies that the entities that match a specific filtering criteria are to be included in the geometrical output:\n"
			"1) 'entities': the following list of types should be included. SVG output defaults "
			"to IfcSpace to be included. The entity names are handled case-insensitively.\n"
			"2) 'layers': the entities that are assigned to presentation layers of which names "
			"match the given values should be included.\n"
			"3) 'arg <ArgumentName>': the following list of values for that specific argument should be included. "
			"Currently supported arguments are GlobalId, Name, Description, and Tag.\n\n"
			"The values for 'layers' and 'arg' are handled case-sensitively (wildcards supported)."
			"--include and --exclude cannot be placed right before input file argument and "
			"only single of each argument supported for now. See also --exclude.")
		("include+", po::value<inclusion_traverse_filter>(&include_traverse_filter)->multitoken(),
			"Same as --include but applies filtering also to the decomposition and/or containment (IsDecomposedBy, "
			"HasOpenings, FillsVoid, ContainedInStructure) of the filtered entity, e.g. --include+=arg Name \"Level 1\" "
			"includes entity with name \"Level 1\" and all of its children. See --include for more information. ")
		("exclude", po::value<exclusion_filter>(&exclude_filter)->multitoken(),
			"Specifies that the entities that match a specific filtering criteria are to be excluded in the geometrical output."
			"See --include for syntax and more details. The default value is '--exclude=entities IfcOpeningElement IfcSpace'.")
		("exclude+", po::value<exclusion_traverse_filter>(&exclude_traverse_filter)->multitoken(),
			"Same as --exclude but applies filtering also to the decomposition and/or containment "
			"of the filtered entity. See --include+ for more details.")
		("filter-file", po::value<std::string>(&filter_filename),
			"Specifies a filter file that describes the used filtering criteria. Supported formats "
			"are '--include=arg GlobalId ...' and 'include arg GlobalId ...'. Spaces and tabs can be used as delimeters."
			"Multiple filters of same type with different values can be inserted on their own lines. "
			"See --include, --include+, --exclude, and --exclude+ for more details.");
		*/
		("no-normals",
			"Disables computation of normals. Saves time and file size and is useful "
			"in instances where you're going to recompute normals for the exported "
			"model in other modelling application in any case.")
		("deflection-tolerance", po::value<double>(&deflection_tolerance)->default_value(1e-3),
			"Sets the deflection tolerance of the mesher, 1e-3 by default if not specified.")
		("generate-uvs",
			"Generates UVs (texture coordinates) by using simple box projection. Requires normals. "
			"Not guaranteed to work properly if used with --weld-vertices.");
        

    std::string bounds, offset_str;
#ifdef HAVE_ICU
    std::string unicode_mode;
#endif
    short precision;
	double section_height;
    po::options_description serializer_options("Serialization options");
    serializer_options.add_options()
#ifdef HAVE_ICU
        ("unicode", po::value<std::string>(&unicode_mode),
            "Specifies the Unicode handling behavior when parsing the IFC file. "
            "Accepted values 'utf8' (the default) and 'escape'.")
#endif
        ("bounds", po::value<std::string>(&bounds),
            "Specifies the bounding rectangle, for example 512x512, to which the "
            "output will be scaled. Only used when converting to SVG.")
		("section-height", po::value<double>(&section_height),
		    "Specifies the cut section height for SVG 2D geometry.")
        ("use-element-names",
            "Use entity names instead of unique IDs for naming elements upon serialization. "
            "Applicable for OBJ, DAE, and SVG output.")
        ("use-element-guids",
            "Use entity GUIDs instead of unique IDs for naming elements upon serialization. "
            "Applicable for OBJ, DAE, and SVG output.")
        ("use-material-names",
            "Use material names instead of unique IDs for naming materials upon serialization. "
            "Applicable for OBJ and DAE output.")
		("use-element-types",
			"Use element types instead of unique IDs for naming elements upon serialization. "
			"Applicable for DAE output.")
		("use-element-hierarchy",
			"Order the elements using their IfcBuildingStorey parent. "
			"Applicable for DAE output.")
        ("center-model",
            "Centers the elements upon serialization by applying the center point of "
            "all placements as an offset. Applicable for OBJ and DAE output.")
        ("model-offset", po::value<std::string>(&offset_str),
            "Applies an arbitrary offset of form 'x;y;z' to all placements. Applicable for OBJ and DAE output.")
		("site-local-placement",
			"Place elements locally in the IfcSite coordinate system, instead of placing "
			"them in the IFC global coords. Applicable for OBJ and DAE output.")
		("building-local-placement",
			"Similar to --site-local-placement, but placing elements in locally in the parent IfcBuilding coord system")
        ("precision", po::value<short>(&precision)->default_value(SerializerSettings::DEFAULT_PRECISION),
            "Sets the precision to be used to format floating-point values, 15 by default. "
            "Use a negative value to use the system's default precision (should be 6 typically). "
            "Applicable for OBJ and DAE output. For DAE output, value >= 15 means that up to 16 decimals are used, "
            " and any other value means that 6 or 7 decimals are used.");

    po::options_description cmdline_options;
	cmdline_options.add(generic_options).add(fileio_options).add(geom_options).add(serializer_options);

    po::positional_options_description positional_options;
	positional_options.add("input-file", 1);
	positional_options.add("output-file", 1);

    po::variables_map vmap;
    try {
        po::store(po::command_line_parser(argc, argv).
            options(cmdline_options).positional(positional_options).run(), vmap);
    } catch (const po::unknown_option& e) {
        std::cerr << "[Error] Unknown option '" << e.get_option_name() << "'\n\n";
        print_usage();
        return EXIT_FAILURE;
    } catch (const po::error_with_option_name& e) {
        std::cerr << "[Error] Invalid usage of '" << e.get_option_name() << "': " << e.what() << "\n\n";
        return EXIT_FAILURE;
    } catch (const std::exception& e) {
        std::cerr << "[Error] " << e.what() << "\n\n";
        print_usage();
        return EXIT_FAILURE;
    } catch (...) {
		std::cerr << "[Error] Unknown error parsing command line options\n\n";
        print_usage();
        return EXIT_FAILURE;
    }

    po::notify(vmap);

	const bool mmap = vmap.count("mmap") != 0;
	const bool verbose = vmap.count("verbose") != 0;
	const bool no_progress = vmap.count("no-progress") != 0;
	const bool quiet = vmap.count("quiet") != 0;
	const bool weld_vertices = vmap.count("weld-vertices") != 0;
	const bool use_world_coords = vmap.count("use-world-coords") != 0;
	const bool convert_back_units = vmap.count("convert-back-units") != 0;
	const bool sew_shells = vmap.count("sew-shells") != 0;
#if OCC_VERSION_HEX < 0x60900
	const bool merge_boolean_operands = vmap.count("merge-boolean-operands") != 0;
#endif
	const bool disable_opening_subtractions = vmap.count("disable-opening-subtractions") != 0;
	const bool include_plan = vmap.count("plan") != 0;
	const bool include_model = vmap.count("model") != 0 || (!include_plan);
	const bool enable_layerset_slicing = vmap.count("enable-layerset-slicing") != 0;
	const bool use_element_names = vmap.count("use-element-names") != 0;
	const bool use_element_guids = vmap.count("use-element-guids") != 0;
	const bool use_material_names = vmap.count("use-material-names") != 0;
	const bool use_element_types = vmap.count("use-element-types") != 0;
	const bool use_element_hierarchy = vmap.count("use-element-hierarchy") != 0;
	const bool no_normals = vmap.count("no-normals") != 0;
	const bool center_model = vmap.count("center-model") != 0;
	const bool model_offset = vmap.count("model-offset") != 0;
	const bool site_local_placement = vmap.count("site-local-placement") != 0;
	const bool building_local_placement = vmap.count("building-local-placement") != 0;
	const bool generate_uvs = vmap.count("generate-uvs") != 0;

	if (!quiet || vmap.count("version")) {
		print_version();
	}

    if (vmap.count("version")) {
        return EXIT_SUCCESS;
    } else if (vmap.count("help")) {
        print_usage(false);
        print_options(generic_options.add(geom_options).add(serializer_options));
        return EXIT_SUCCESS;
    } else if (!vmap.count("input-file")) {
        std::cerr << "[Error] Input file not specified" << std::endl;
        print_usage();
        return EXIT_FAILURE;
    }

#ifdef HAVE_ICU
    if (!unicode_mode.empty()) {
        if (unicode_mode == "utf8") {
            IfcParse::IfcCharacterDecoder::mode = IfcParse::IfcCharacterDecoder::UTF8;
        } else if (unicode_mode == "escape") {
            IfcParse::IfcCharacterDecoder::mode = IfcParse::IfcCharacterDecoder::JSON;
        } else {
            std::cerr << "[Error] Invalid value for --unicode" << std::endl;
            print_options(serializer_options);
            return 1;
        }
    }
#endif

	boost::optional<double> bounding_width;
	boost::optional<double> bounding_height;
	if (vmap.count("bounds") == 1) {
		int w, h;
		if (sscanf(bounds.c_str(), "%ux%u", &w, &h) == 2 && w > 0 && h > 0) {
			bounding_width = w;
			bounding_height = h;
		} else {
			std::cerr << "[Error] Invalid use of --bounds" << std::endl;
            print_options(serializer_options);
			return EXIT_FAILURE;
		}
	}

	const std::string input_filename = vmap["input-file"].as<std::string>();
    if (!file_exists(input_filename)) {
        std::cerr << "[Error] Input file '" << input_filename << "' does not exist" << std::endl;
        return EXIT_FAILURE;
    }

	// If no output filename is specified a Wavefront OBJ file will be output
	// to maintain backwards compatibility with the obsolete IfcObj executable.
	const std::string output_filename = vmap.count("output-file") == 1 
		? vmap["output-file"].as<std::string>()
		: change_extension(input_filename, DEFAULT_EXTENSION);
	
	if (output_filename.size() < 5) {
        std::cerr << "[Error] Invalid or unsupported output file '" << output_filename << "' given" << std::endl;
        print_usage();
		return EXIT_FAILURE;
	}

    if (file_exists(output_filename) && !vmap.count("yes")) {
        std::string answer;
        std::cout << "A file '" << output_filename << "' already exists. Overwrite the existing file?" << std::endl;
        std::cin >> answer;
        if (!boost::iequals(answer, "yes") && !boost::iequals(answer, "y")) {
            return EXIT_SUCCESS;
        }
    }

    std::string output_temp_filename = output_filename + TEMP_FILE_EXTENSION;

	std::string output_extension = output_filename.substr(output_filename.size()-4);
	boost::to_lower(output_extension);

    Logger::SetOutput(&std::cout, &log_stream);
    Logger::Verbosity(verbose ? Logger::LOG_NOTICE : Logger::LOG_ERROR);

<<<<<<< HEAD
	IfcParse::IfcFile* ifc_file = 0;
=======
	if (vmap.count("log-format") == 1) {
		boost::to_lower(log_format);
		if (log_format == "plain") {
			Logger::OutputFormat(Logger::FMT_PLAIN);
		} else if (log_format == "json") {
			Logger::OutputFormat(Logger::FMT_JSON);
		} else {
			std::cerr << "[Error] --log-format should be either plain or json" << std::endl;
			print_usage();
			return EXIT_FAILURE;
		}
	}

    IfcParse::IfcFile ifc_file;
>>>>>>> 6fdd2049

    if (output_extension == ".xml") {
        int exit_code = EXIT_FAILURE;
        try {
<<<<<<< HEAD
            if (init_input_file(input_filename, ifc_file, no_progress, mmap)) {
                XmlSerializer s(ifc_file, output_temp_filename);
=======
            if (init_input_file(input_filename, ifc_file, no_progress || quiet, mmap)) {
                XmlSerializer s(output_temp_filename);
                s.setFile(&ifc_file);
>>>>>>> 6fdd2049
                Logger::Status("Writing XML output...");
                s.finalize();
                Logger::Status("Done!");
                rename_file(output_temp_filename, output_filename);
                exit_code = EXIT_SUCCESS;
            }
        } catch (const std::exception& e) {
			Logger::Error(e);
		}
        write_log(!quiet);
        return exit_code;
    }

	/*
    if (!filter_filename.empty()) {
        size_t num_filters = read_filters_from_file(filter_filename, include_filter, include_traverse_filter, exclude_filter, exclude_traverse_filter);
        if (num_filters) {
            Logger::Notice(boost::lexical_cast<std::string>(num_filters) + " filters read from '" + filter_filename + "'.");
        } else {
            std::cerr << "[Error] No filters read from '" + filter_filename + "'.\n";
            return EXIT_FAILURE;
        }
    }
	
    /// @todo Clean up this filter code further.
    std::vector<geom_filter> used_filters;
    if (include_filter.type != geom_filter::UNUSED) { used_filters.push_back(include_filter); }
    if (include_traverse_filter.type != geom_filter::UNUSED) { used_filters.push_back(include_traverse_filter); }
    if (exclude_filter.type != geom_filter::UNUSED) { used_filters.push_back(exclude_filter); }
    if (exclude_traverse_filter.type != geom_filter::UNUSED) { used_filters.push_back(exclude_traverse_filter); }

    std::vector<IfcGeom::filter_t> filter_funcs = setup_filters(used_filters, output_extension);
    if (filter_funcs.empty()) {
        std::cerr << "[Error] Failed to set up geometry filters\n";
        return EXIT_FAILURE;
    }

    if (!entity_filter.values.empty()) { entity_filter.update_description(); Logger::Notice(entity_filter.description); }
    if (!layer_filter.values.empty()) { layer_filter.update_description(); Logger::Notice(layer_filter.description); }
    if (!guid_filter.values.empty()) { guid_filter.update_description(); Logger::Notice(guid_filter.description); }
    if (!name_filter.values.empty()) { name_filter.update_description(); Logger::Notice(name_filter.description); }
    if (!desc_filter.values.empty()) { desc_filter.update_description(); Logger::Notice(desc_filter.description); }
    if (!tag_filter.values.empty()) { tag_filter.update_description(); Logger::Notice(tag_filter.description); }
	*/

	SerializerSettings settings;
	/// @todo Make APPLY_DEFAULT_MATERIALS configurable? Quickly tested setting this to false and using obj exporter caused the program to crash and burn.
	settings.set(IfcGeom::IteratorSettings::APPLY_DEFAULT_MATERIALS,      true);
	settings.set(IfcGeom::IteratorSettings::USE_WORLD_COORDS,             use_world_coords);
	settings.set(IfcGeom::IteratorSettings::WELD_VERTICES,                weld_vertices);
	settings.set(IfcGeom::IteratorSettings::SEW_SHELLS,                   sew_shells);
	settings.set(IfcGeom::IteratorSettings::CONVERT_BACK_UNITS,           convert_back_units);
#if OCC_VERSION_HEX < 0x60900
	settings.set(IfcGeom::IteratorSettings::FASTER_BOOLEANS,              merge_boolean_operands);
#endif
	settings.set(IfcGeom::IteratorSettings::DISABLE_OPENING_SUBTRACTIONS, disable_opening_subtractions);
	settings.set(IfcGeom::IteratorSettings::INCLUDE_CURVES,               include_plan);
	settings.set(IfcGeom::IteratorSettings::EXCLUDE_SOLIDS_AND_SURFACES,  !include_model);
	settings.set(IfcGeom::IteratorSettings::APPLY_LAYERSETS,              enable_layerset_slicing);
    settings.set(IfcGeom::IteratorSettings::NO_NORMALS, no_normals);
    settings.set(IfcGeom::IteratorSettings::GENERATE_UVS, generate_uvs);
	settings.set(IfcGeom::IteratorSettings::SEARCH_FLOOR, use_element_hierarchy);
	settings.set(IfcGeom::IteratorSettings::SITE_LOCAL_PLACEMENT, site_local_placement);
	settings.set(IfcGeom::IteratorSettings::BUILDING_LOCAL_PLACEMENT, building_local_placement);


    settings.set(SerializerSettings::USE_ELEMENT_NAMES, use_element_names);
    settings.set(SerializerSettings::USE_ELEMENT_GUIDS, use_element_guids);
    settings.set(SerializerSettings::USE_MATERIAL_NAMES, use_material_names);
	settings.set(SerializerSettings::USE_ELEMENT_TYPES, use_element_types);
	settings.set(SerializerSettings::USE_ELEMENT_HIERARCHY, use_element_hierarchy);
    settings.set_deflection_tolerance(deflection_tolerance);
    settings.precision = precision;

	GeometrySerializer* serializer;
	if (output_extension == ".obj") {
        // Do not use temp file for MTL as it's such a small file.
        const std::string mtl_filename = change_extension(output_filename, "mtl");
		if (!use_world_coords) {
			Logger::Notice("Using world coords when writing WaveFront OBJ files");
			settings.set(IfcGeom::IteratorSettings::USE_WORLD_COORDS, true);
		}
		serializer = new WaveFrontOBJSerializer(output_temp_filename, mtl_filename, settings);
#ifdef WITH_OPENCOLLADA
	} else if (output_extension == ".dae") {
		serializer = new ColladaSerializer(output_temp_filename, settings);
#endif
	} else if (output_extension == ".stp") {
		serializer = new StepSerializer(output_temp_filename, settings);
	} else if (output_extension == ".igs") {
		IGESControl_Controller::Init(); // work around Open Cascade bug
		serializer = new IgesSerializer(output_temp_filename, settings);
	} else if (output_extension == ".svg") {
		settings.set(IfcGeom::IteratorSettings::DISABLE_TRIANGULATION, true);
		serializer = new SvgSerializer(output_temp_filename, settings);
		if (vmap.count("section-height") != 0) {
			Logger::Notice("Overriding section height");
			static_cast<SvgSerializer*>(serializer)->setSectionHeight(section_height);
		}
		if (bounding_width.is_initialized() && bounding_height.is_initialized()) {
            static_cast<SvgSerializer*>(serializer)->setBoundingRectangle(bounding_width.get(), bounding_height.get());
		}
	} else {
        std::cerr << "[Error] Unknown output filename extension '" + output_extension + "'\n";
		write_log(!quiet);
		print_usage();
		return EXIT_FAILURE;
	}

    // NOTE After this point, make sure to delete serializer upon application exit.

    if (use_element_hierarchy && output_extension != ".dae") {
        std::cerr << "[Error] --use-element-hierarchy can be used only with .dae output.\n";
		write_log(!quiet);
		print_usage();
        delete serializer;
        std::remove(output_temp_filename.c_str()); /**< @todo Windows Unicode support */
		return EXIT_FAILURE;
	}

    const bool is_tesselated = serializer->isTesselated(); // isTesselated() doesn't change at run-time
	if (!is_tesselated) {
		if (weld_vertices) {
            Logger::Notice("Weld vertices setting ignored when writing non-tesselated output");
		}
        if (generate_uvs) {
            Logger::Notice("Generate UVs setting ignored when writing non-tesselated output");
        }
        if (center_model || model_offset) {
            Logger::Notice("Centering/offsetting model setting ignored when writing non-tesselated output");
        }

        settings.set(IfcGeom::IteratorSettings::DISABLE_TRIANGULATION, true);
	}

	if (!serializer->ready()) {
        delete serializer;
        std::remove(output_temp_filename.c_str()); /**< @todo Windows Unicode support */
		write_log(!quiet);
		return EXIT_FAILURE;
	}

	time_t start,end;
	time(&start);
	
    if (!init_input_file(input_filename, ifc_file, no_progress || quiet, mmap)) {
        return EXIT_FAILURE;
    }

    IfcGeom::Iterator<real_t> context_iterator(settings, ifc_file);
    if (!context_iterator.initialize()) {
        /// @todo It would be nice to know and print separate error prints for a case where we found no entities
        /// and for a case we found no entities that satisfy our filtering criteria.
        Logger::Error("No geometrical entities found");
        delete serializer;
        std::remove(output_temp_filename.c_str()); /**< @todo Windows Unicode support */
        write_log(!quiet);
        return EXIT_FAILURE;
    }

    serializer->setFile(context_iterator.file());

	if (convert_back_units) {
		serializer->setUnitNameAndMagnitude(context_iterator.unit_name(), static_cast<float>(context_iterator.unit_magnitude()));
	} else {
		serializer->setUnitNameAndMagnitude("METER", 1.0f);
	}

	serializer->writeHeader();

	int old_progress = quiet ? 0 : -1;

    if (center_model || model_offset) {
        double* offset = serializer->settings().offset;
        if (center_model) {
			if (site_local_placement || building_local_placement) {
				Logger::Error("Cannot use --center-model together with --{site,building}-local-placement");
				delete serializer;
				return EXIT_FAILURE;
			}
			throw std::runtime_error("needs more work");
			/*
            gp_XYZ center = (context_iterator.bounds_min() + context_iterator.bounds_max()) * 0.5;
            offset[0] = -center.X();
            offset[1] = -center.Y();
            offset[2] = -center.Z();
			*/
        } else {
            if (sscanf(offset_str.c_str(), "%lf;%lf;%lf", &offset[0], &offset[1], &offset[2]) != 3) {
                std::cerr << "[Error] Invalid use of --model-offset\n";
                delete serializer;
                std::remove(output_temp_filename.c_str()); /**< @todo Windows Unicode support */
                print_options(serializer_options);
                return EXIT_FAILURE;
            }
        }

        std::stringstream msg;
        msg << "Using model offset (" << offset[0] << "," << offset[1] << "," << offset[2] << ")";
        Logger::Notice(msg.str());
    }

	if (!quiet) {
		Logger::Status("Creating geometry...");
	}

	// The functions IfcGeom::Iterator::get() and IfcGeom::Iterator::next() 
	// wrap an iterator of all geometrical products in the Ifc file. 
	// IfcGeom::Iterator::get() returns an IfcGeom::TriangulationElement or 
	// -BRepElement pointer, based on current settings. (see IfcGeomIterator.h 
	// for definition) IfcGeom::Iterator::next() is used to poll whether more 
	// geometrical entities are available. None of these functions throw 
	// exceptions, neither for parsing errors or geometrical errors. Upon 
	// calling next() the entity to be returned has already been processed, a 
	// non-null return value guarantees that a successfully processed product is 
	// available. 
	size_t num_created = 0;
	
	do {
        IfcGeom::Element<real_t> *geom_object = context_iterator.get();

		if (is_tesselated)
		{
			serializer->write(static_cast<const IfcGeom::TriangulationElement<real_t>*>(geom_object));
		}
		else
		{
			serializer->write(static_cast<const IfcGeom::BRepElement<real_t>*>(geom_object));
		}

        if (!no_progress) {
			if (quiet) {
				const int progress = context_iterator.progress();
				for (; old_progress < progress; ++old_progress) {
					std::cout << ".";
				}
				std::cout << std::flush;
			} else {
				const int progress = context_iterator.progress() / 2;
				if (old_progress != progress) Logger::ProgressBar(progress);
				old_progress = progress;
			}
        }
    } while (++num_created, context_iterator.next());

	if (!no_progress && quiet) {
		for (; old_progress < 100; ++old_progress) {
			std::cout << ".";
		}
	} else {
		Logger::Status("\rDone creating geometry (" + boost::lexical_cast<std::string>(num_created) +
			" objects)                                ");
	}

    serializer->finalize();
	delete serializer;

    // Renaming might fail (e.g. maybe the existing file was open in a viewer application)
    // Do not remove the temp file as user can salvage the conversion result from it.
    bool successful = rename_file(output_temp_filename, output_filename);
    if (!successful) {
        Logger::Error("Unable to write output file '" + output_filename + "', see '" +
            output_temp_filename + "' for the conversion result.");
    }

	write_log(!quiet);

	time(&end);

	if (!quiet) {
		int seconds = (int)difftime(end, start);
		std::stringstream msg;
		int minutes = seconds / 60;
		seconds = seconds % 60;
		msg << "\nConversion took";
		if (minutes > 0) {
			msg << " " << minutes << " minute";
			if (minutes > 1) {
				msg << "s";
			}
		}
		msg << " " << seconds << " second";
		if (seconds > 1) {
			msg << "s";
		}
		Logger::Status(msg.str());
	}

    return successful ? EXIT_SUCCESS : EXIT_FAILURE;
}

void write_log(bool header) {
	std::string log = log_stream.str();
	if (!log.empty()) {
		if (header) {
			std::cout << "\nLog:\n";
		}
		std::cout << log << std::endl;
	}
}

bool init_input_file(const std::string& filename, IfcParse::IfcFile*& ifc_file, bool no_progress, bool mmap) {

    // Prevent IfcFile::Init() prints by setting output to null temporarily
    if (no_progress) { Logger::SetOutput(NULL, &log_stream); }

#ifdef USE_MMAP
	ifc_file = new IfcParse::IfcFile(filename, mmap);
#else
	(void)mmap;
	ifc_file = new IfcParse::IfcFile(filename);
	if (!ifc_file->good()) {
#endif
        Logger::Error("Unable to parse input file '" + filename + "'");
        return false;
    }

    if (no_progress) { Logger::SetOutput(&std::cout, &log_stream); }

    return true;

}

/*
bool append_filter(const std::string& type, const std::vector<std::string>& values, geom_filter& filter)
{
    geom_filter temp;
    parse_filter(temp, values);
    // Merge values only if type and arg match.
    if ((filter.type != geom_filter::UNUSED && filter.type != temp.type) || (!filter.arg.empty() && filter.arg != temp.arg)) {
        std::cerr << "[Error] Multiple '" << type << "' filters specified with different criteria\n";
        return false;
    }
    filter.type = temp.type;
    filter.values.insert(temp.values.begin(), temp.values.end());
    filter.arg = temp.arg;
    return true;
}

size_t read_filters_from_file(
    const std::string& filename,
    inclusion_filter& include_filter,
    inclusion_traverse_filter& include_traverse_filter,
    exclusion_filter& exclude_filter,
    exclusion_traverse_filter& exclude_traverse_filter)
{
    std::ifstream filter_file(filename.c_str());
    if (!filter_file.is_open()) {
        std::cerr << "[Error] Unable to open filter file '" + filename + "' or the file does not exist.\n";
        return 0;
    }

    size_t line_number = 1, num_filters = 0;
    for (std::string line; std::getline(filter_file, line); ++line_number) {
        boost::trim(line);
        if (line.empty()) {
            continue;
        }

        std::vector<std::string> values;
        boost::split(values, line, boost::is_any_of("\t "), boost::token_compress_on);
        if (values.empty()) {
            continue;
        }

        std::string type = values.front();
        values.erase(values.begin());
        // Support both "--include=arg GlobalId 1VQ5n5$RrEbPk8le4ZCI81" and "include arg GlobalId 1VQ5n5$RrEbPk8le4ZCI81"
        // and tolerate extraneous whitespace.
        boost::trim_left_if(type, boost::is_any_of("-"));
        size_t equal_pos = type.find('=');
        if (equal_pos != std::string::npos) {
            std::string value = type.substr(equal_pos + 1);
            type = type.substr(0, equal_pos);
            values.insert(values.begin(), value);
        }

        try {
            if (type == "include") { if (append_filter("include", values, include_filter)) { ++num_filters; } }
            else if (type == "include+") { if (append_filter("include+", values, include_traverse_filter)) { ++num_filters; } }
            else if (type == "exclude") { if (append_filter("exclude", values, exclude_filter)) { ++num_filters; } }
            else if (type == "exclude+") { if (append_filter("exclude+", values, exclude_traverse_filter)) { ++num_filters; } }
            else {
                std::cerr << "[Error] Invalid filtering type at line " + boost::lexical_cast<std::string>(line_number) + "\n";
                return 0;
            }
        } catch(...) {
            std::cerr << "[Error] Unable to parse filter at line " + boost::lexical_cast<std::string>(line_number) + ".\n";
            return 0;
        }
    }
    return num_filters;
}

void parse_filter(geom_filter &filter, const std::vector<std::string>& values)
{
    if (values.size() == 0) {
        throw po::validation_error(po::validation_error::at_least_one_value_required);
    }
    std::string type = *values.begin();
    if (type == "entities") {
        filter.type = geom_filter::ENTITY_TYPE;
    } else if (type == "layers") {
        filter.type = geom_filter::LAYER_NAME;
    } else if (type == "arg") {
        filter.type = geom_filter::ENTITY_ARG;
        filter.arg = *(values.begin() + 1);
        if (std::find(supported_args.begin(), supported_args.end(), filter.arg) == supported_args.end()) {
            throw po::validation_error(po::validation_error::invalid_option_value);
        }
    } else {
        throw po::validation_error(po::validation_error::invalid_option_value);
    }
    filter.values.insert(values.begin() + (filter.type == geom_filter::ENTITY_ARG ? 2 : 1), values.end());
}

void validate(boost::any& v, const std::vector<std::string>& values, inclusion_filter*, int)
{
    /// @todo For now only single --include, --include+, --exclude, or --exclude+ supported. Support having multiple.
    po::validators::check_first_occurrence(v);
    inclusion_filter filter;
    parse_filter(filter, values);
    v = filter;
}

void validate(boost::any& v, const std::vector<std::string>& values, inclusion_traverse_filter*, int)
{
    po::validators::check_first_occurrence(v);
    inclusion_traverse_filter filter;
    parse_filter(filter, values);
    v = filter;
}

void validate(boost::any& v, const std::vector<std::string>& values, exclusion_filter*, int)
{
    po::validators::check_first_occurrence(v);
    exclusion_filter filter;
    parse_filter(filter, values);
    v = filter;
}

void validate(boost::any& v, const std::vector<std::string>& values, exclusion_traverse_filter*, int)
{
    po::validators::check_first_occurrence(v);
    exclusion_traverse_filter filter;
    parse_filter(filter, values);
    v = filter;
}


/// @todo Clean up this filter initialization code further.
/// @return References to the used filter functors, if none an error occurred.
std::vector<IfcGeom::filter_t> setup_filters(const std::vector<geom_filter>& filters, const std::string& output_extension)
{
    std::vector<IfcGeom::filter_t> filter_funcs;
    BOOST_FOREACH(const geom_filter& f, filters) {
        if (f.type == geom_filter::ENTITY_TYPE) {
            entity_filter.include = f.include;
            entity_filter.traverse = f.traverse;
            try {
                entity_filter.populate(f.values);
            } catch (const IfcParse::IfcException& e) {
                std::cerr << "[Error] " << e.what() << std::endl;
                return std::vector<IfcGeom::filter_t>();
            }
        } else if (f.type == geom_filter::LAYER_NAME) {
            layer_filter.include = f.include;
            layer_filter.traverse = f.traverse;
            layer_filter.populate(f.values);
        } else if (f.type == geom_filter::ENTITY_ARG) {
            if (f.arg == GUID_ARG) {
                guid_filter.include = f.include;
                guid_filter.traverse = f.traverse;
                guid_filter.populate(f.values);
            } else if (f.arg == NAME_ARG) {
                name_filter.include = f.include;
                name_filter.traverse = f.traverse;
                name_filter.populate(f.values);
            } else if (f.arg == DESC_ARG) {
                desc_filter.include = f.include;
                desc_filter.traverse = f.traverse;
                desc_filter.populate(f.values);
            } else if (f.arg == TAG_ARG) {
                tag_filter.include = f.include;
                tag_filter.traverse = f.traverse;
                tag_filter.populate(f.values);
            }
        }
    }

    // If no entity names are specified these are the defaults to skip from output
    if (entity_filter.values.empty()) {
        try {
            std::set<std::string> entities;
            entities.insert("IfcSpace");
            if (output_extension == ".svg") {
                entity_filter.include = true;
            } else {
                entities.insert("IfcOpeningElement");
            }
            entity_filter.populate(entities);
        } catch (const IfcParse::IfcException& e) {
            std::cerr << "[Error] " << e.what() << std::endl;
            return std::vector<IfcGeom::filter_t>();
        }
    }

    if (!layer_filter.values.empty()) { filter_funcs.push_back(boost::ref(layer_filter));  }
    if (!entity_filter.values.empty()) { filter_funcs.push_back(boost::ref(entity_filter)); }
    if (!guid_filter.values.empty()) { filter_funcs.push_back(boost::ref(guid_filter)); }
    if (!name_filter.values.empty()) { filter_funcs.push_back(boost::ref(name_filter)); }
    if (!desc_filter.values.empty()) { filter_funcs.push_back(boost::ref(desc_filter)); }
    if (!tag_filter.values.empty()) { filter_funcs.push_back(boost::ref(tag_filter)); }

    return filter_funcs;
}
*/<|MERGE_RESOLUTION|>--- conflicted
+++ resolved
@@ -180,12 +180,8 @@
     inclusion_traverse_filter include_traverse_filter;
     exclusion_filter exclude_filter;
     exclusion_traverse_filter exclude_traverse_filter;
-<<<<<<< HEAD
     std::string filter_filename;
 	*/
-=======
-	std::string filter_filename;
->>>>>>> 6fdd2049
 
     po::options_description geom_options("Geometry options");
 	geom_options.add_options()
@@ -456,9 +452,6 @@
     Logger::SetOutput(&std::cout, &log_stream);
     Logger::Verbosity(verbose ? Logger::LOG_NOTICE : Logger::LOG_ERROR);
 
-<<<<<<< HEAD
-	IfcParse::IfcFile* ifc_file = 0;
-=======
 	if (vmap.count("log-format") == 1) {
 		boost::to_lower(log_format);
 		if (log_format == "plain") {
@@ -472,20 +465,13 @@
 		}
 	}
 
-    IfcParse::IfcFile ifc_file;
->>>>>>> 6fdd2049
+	IfcParse::IfcFile* ifc_file = 0;
 
     if (output_extension == ".xml") {
         int exit_code = EXIT_FAILURE;
         try {
-<<<<<<< HEAD
-            if (init_input_file(input_filename, ifc_file, no_progress, mmap)) {
+            if (init_input_file(input_filename, ifc_file, no_progress || quiet, mmap)) {
                 XmlSerializer s(ifc_file, output_temp_filename);
-=======
-            if (init_input_file(input_filename, ifc_file, no_progress || quiet, mmap)) {
-                XmlSerializer s(output_temp_filename);
-                s.setFile(&ifc_file);
->>>>>>> 6fdd2049
                 Logger::Status("Writing XML output...");
                 s.finalize();
                 Logger::Status("Done!");
