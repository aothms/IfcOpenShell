/********************************************************************************
 *                                                                              *
 * This file is part of IfcOpenShell.                                           *
 *                                                                              *
 * IfcOpenShell is free software: you can redistribute it and/or modify         *
 * it under the terms of the Lesser GNU General Public License as published by  *
 * the Free Software Foundation, either version 3.0 of the License, or          *
 * (at your option) any later version.                                          *
 *                                                                              *
 * IfcOpenShell is distributed in the hope that it will be useful,              *
 * but WITHOUT ANY WARRANTY; without even the implied warranty of               *
 * MERCHANTABILITY or FITNESS FOR A PARTICULAR PURPOSE. See the                 *
 * Lesser GNU General Public License for more details.                          *
 *                                                                              *
 * You should have received a copy of the Lesser GNU General Public License     *
 * along with this program. If not, see <http://www.gnu.org/licenses/>.         *
 *                                                                              *
 ********************************************************************************/

#ifdef WITH_OPENCOLLADA

#ifndef COLLADASERIALIZER_H
#define COLLADASERIALIZER_H

#ifdef _MSC_VER
#pragma warning(push)
#pragma warning(disable : 4201 4512)
#endif
#include <COLLADASWStreamWriter.h>
#include <COLLADASWLibraryGeometries.h>
#include <COLLADASWLibraryVisualScenes.h>
#include <COLLADASWLibraryEffects.h>
#include <COLLADASWLibraryMaterials.h>
#ifdef _MSC_VER
#pragma warning(pop)
#endif

#include "../ifcgeom/IfcGeomIterator.h"

#include "../ifcconvert/GeometrySerializer.h"

class ColladaSerializer : public GeometrySerializer
{
	// TODO The vast amount of implement details of ColladaSerializer could be hidden to the cpp file.
private:
	class ColladaExporter
	{
	private:
		class ColladaGeometries : public COLLADASW::LibraryGeometries
		{
			ColladaGeometries(const ColladaGeometries&); //N/A
			ColladaGeometries& operator =(const ColladaGeometries&); //N/A
		public:
			explicit ColladaGeometries(COLLADASW::StreamWriter& stream, ColladaSerializer *_serializer)
				: COLLADASW::LibraryGeometries(&stream)
                , serializer(_serializer)
			{}
            void addFloatSource(const std::string& mesh_id, const std::string& suffix,
                const std::vector<real_t>& floats, const char* coords = "XYZ");
            void write(const std::string &mesh_id, const std::string& default_material_name,
                const std::vector<real_t>& positions, const std::vector<real_t>& normals,
                const std::vector<int>& faces, const std::vector<int>& edges,
                const std::vector<int> material_ids, const std::vector<IfcGeom::Material>& materials,
                const std::vector<real_t>& uvs);
			void close();
            ColladaSerializer *serializer;
		};
		class ColladaScene : public COLLADASW::LibraryVisualScenes
		{
		private:
			ColladaScene(const ColladaScene&); //N/A
			ColladaScene& operator =(const ColladaScene&); //N/A

			const std::string scene_id;
			bool scene_opened;
		public:
			ColladaScene(const std::string& scene_id, COLLADASW::StreamWriter& stream, ColladaSerializer *_serializer)
				: COLLADASW::LibraryVisualScenes(&stream)
				, scene_id(scene_id)
				, scene_opened(false)
                , serializer(_serializer)
			{}
			void add(const std::string& node_id, const std::string& node_name, const std::string& geom_name,
                const std::vector<std::string>& material_ids, const std::vector<real_t>& matrix);
			void write();
            ColladaSerializer *serializer;
		};
		class ColladaMaterials : public COLLADASW::LibraryMaterials
		{
			ColladaMaterials(const ColladaMaterials&); //N/A
			ColladaMaterials& operator =(const ColladaMaterials&); //N/A
		private:
			class ColladaEffects : public COLLADASW::LibraryEffects
			{
				ColladaEffects(const ColladaEffects&); //N/A
				ColladaEffects& operator =(const ColladaEffects&); //N/A
			public:
				explicit ColladaEffects(COLLADASW::StreamWriter& stream)
					: COLLADASW::LibraryEffects(&stream)
				{}
				void write(const IfcGeom::Material& material);
				void close();
                ColladaSerializer *serializer;
			};
			std::vector<IfcGeom::Material> materials;
		public:
			explicit ColladaMaterials(COLLADASW::StreamWriter& stream, ColladaSerializer *_serializer)
				: COLLADASW::LibraryMaterials(&stream)
				, effects(stream)
                , serializer(_serializer)
			{}
			void add(const IfcGeom::Material& material);
			bool contains(const IfcGeom::Material& material);
			void write();
            ColladaSerializer *serializer;
            ColladaEffects effects;
		};
		class DeferredObject {
		public:
<<<<<<< HEAD
			std::string unique_id, representation_id, type;
			std::vector<double> matrix;
			std::vector<double> vertices;
			std::vector<double> normals;
=======
			std::string unique_id, type;
			std::vector<real_t> matrix;
			std::vector<real_t> vertices;
			std::vector<real_t> normals;
>>>>>>> 5c1ac39f
			std::vector<int> faces;
			std::vector<int> edges;
			std::vector<int> material_ids;
			std::vector<IfcGeom::Material> materials;
			std::vector<std::string> material_references;
<<<<<<< HEAD
			DeferredObject(const std::string& unique_id, const std::string& representation_id, const std::string& type, const std::vector<double>& matrix, const std::vector<double>& vertices,
				const std::vector<double>& normals, const std::vector<int>& faces, const std::vector<int>& edges, const std::vector<int>& material_ids, 
				const std::vector<IfcGeom::Material>& materials, const std::vector<std::string>& material_references)
=======
            std::vector<real_t> uvs;
            DeferredObject(const std::string& unique_id, const std::string& type, const std::vector<real_t>& matrix,
                const std::vector<real_t>& vertices, const std::vector<real_t>& normals, const std::vector<int>& faces,
                const std::vector<int>& edges, const std::vector<int>& material_ids, const std::vector<IfcGeom::Material>& materials,
                const std::vector<std::string>& material_references, const std::vector<real_t>& uvs)
>>>>>>> 5c1ac39f
				: unique_id(unique_id)
				, representation_id(representation_id)
				, type(type)
				, matrix(matrix)
				, vertices(vertices)
				, normals(normals)
				, faces(faces)
				, edges(edges)
				, material_ids(material_ids)
				, materials(materials)
				, material_references(material_references)
                , uvs(uvs)
			{}
		};
		COLLADABU::NativeString filename;
		COLLADASW::StreamWriter stream;
		ColladaScene scene;
	public:
		ColladaExporter(const std::string& scene_name, const std::string& fn, ColladaSerializer *_serializer)
            : filename(fn)
            , stream(filename, sizeof(real_t) == sizeof(double)) // utilise Collada stream's double precision feature
			, geometries(stream, _serializer)
			, scene(scene_name, stream, _serializer)
			, materials(stream, _serializer)
            , serializer(_serializer)
		{
        }
        ColladaMaterials materials;
        ColladaSerializer *serializer;
        ColladaGeometries geometries;
		std::vector<DeferredObject> deferreds;
		virtual ~ColladaExporter() {}
		void startDocument(const std::string& unit_name, float unit_magnitude);
<<<<<<< HEAD
		void write(const std::string& unique_id, const std::string& representation_id, const std::string& type, const std::vector<double>& matrix, const std::vector<double>& vertices, const std::vector<double>& normals, const std::vector<int>& faces, const std::vector<int>& edges, const std::vector<int>& material_ids, const std::vector<IfcGeom::Material>& materials);
=======
        void write(const IfcGeom::TriangulationElement<real_t>* o);
>>>>>>> 5c1ac39f
		void endDocument();
	};
	ColladaExporter exporter;
	std::string unit_name;
	float unit_magnitude;
public:
    ColladaSerializer(const std::string& dae_filename, const IfcGeom::IteratorSettings &settings)
        : GeometrySerializer(settings)
		, exporter("IfcOpenShell", dae_filename, this)
    {
        exporter.serializer = this;
        exporter.materials.serializer = this;
        exporter.materials.effects.serializer = this;
        exporter.geometries.serializer = this;
    }
	bool ready();
	void writeHeader();
    void write(const IfcGeom::TriangulationElement<real_t>* o);
    void write(const IfcGeom::BRepElement<real_t>* /*o*/) {}
	void finalize();
	bool isTesselated() const { return true; }
	void setUnitNameAndMagnitude(const std::string& name, float magnitude) {
		unit_name = name;
		unit_magnitude = magnitude;
	}
	void setFile(IfcParse::IfcFile*) {}
};

#endif

#endif<|MERGE_RESOLUTION|>--- conflicted
+++ resolved
@@ -117,33 +117,20 @@
 		};
 		class DeferredObject {
 		public:
-<<<<<<< HEAD
 			std::string unique_id, representation_id, type;
-			std::vector<double> matrix;
-			std::vector<double> vertices;
-			std::vector<double> normals;
-=======
-			std::string unique_id, type;
 			std::vector<real_t> matrix;
 			std::vector<real_t> vertices;
 			std::vector<real_t> normals;
->>>>>>> 5c1ac39f
 			std::vector<int> faces;
 			std::vector<int> edges;
 			std::vector<int> material_ids;
 			std::vector<IfcGeom::Material> materials;
 			std::vector<std::string> material_references;
-<<<<<<< HEAD
-			DeferredObject(const std::string& unique_id, const std::string& representation_id, const std::string& type, const std::vector<double>& matrix, const std::vector<double>& vertices,
-				const std::vector<double>& normals, const std::vector<int>& faces, const std::vector<int>& edges, const std::vector<int>& material_ids, 
-				const std::vector<IfcGeom::Material>& materials, const std::vector<std::string>& material_references)
-=======
             std::vector<real_t> uvs;
-            DeferredObject(const std::string& unique_id, const std::string& type, const std::vector<real_t>& matrix,
+            DeferredObject(const std::string& unique_id, const std::string& representation_id, const std::string& type, const std::vector<real_t>& matrix,
                 const std::vector<real_t>& vertices, const std::vector<real_t>& normals, const std::vector<int>& faces,
                 const std::vector<int>& edges, const std::vector<int>& material_ids, const std::vector<IfcGeom::Material>& materials,
                 const std::vector<std::string>& material_references, const std::vector<real_t>& uvs)
->>>>>>> 5c1ac39f
 				: unique_id(unique_id)
 				, representation_id(representation_id)
 				, type(type)
@@ -177,11 +164,7 @@
 		std::vector<DeferredObject> deferreds;
 		virtual ~ColladaExporter() {}
 		void startDocument(const std::string& unit_name, float unit_magnitude);
-<<<<<<< HEAD
-		void write(const std::string& unique_id, const std::string& representation_id, const std::string& type, const std::vector<double>& matrix, const std::vector<double>& vertices, const std::vector<double>& normals, const std::vector<int>& faces, const std::vector<int>& edges, const std::vector<int>& material_ids, const std::vector<IfcGeom::Material>& materials);
-=======
         void write(const IfcGeom::TriangulationElement<real_t>* o);
->>>>>>> 5c1ac39f
 		void endDocument();
 	};
 	ColladaExporter exporter;
