﻿/********************************************************************************
 *                                                                              *
 * This file is part of IfcOpenShell.                                           *
 *                                                                              *
 * IfcOpenShell is free software: you can redistribute it and/or modify         *
 * it under the terms of the Lesser GNU General Public License as published by  *
 * the Free Software Foundation, either version 3.0 of the License, or          *
 * (at your option) any later version.                                          *
 *                                                                              *
 * IfcOpenShell is distributed in the hope that it will be useful,              *
 * but WITHOUT ANY WARRANTY; without even the implied warranty of               *
 * MERCHANTABILITY or FITNESS FOR A PARTICULAR PURPOSE. See the                 *
 * Lesser GNU General Public License for more details.                          *
 *                                                                              *
 * You should have received a copy of the Lesser GNU General Public License     *
 * along with this program. If not, see <http://www.gnu.org/licenses/>.         *
 *                                                                              *
 ********************************************************************************/

/********************************************************************************
 *                                                                              *
 * Implementations of the various conversion functions defined in IfcGeom.h     *
 *                                                                              *
 ********************************************************************************/

#include <set>
#include <cassert>
#include <algorithm>

#include <gp_Pnt.hxx>
#include <gp_Vec.hxx>
#include <gp_Dir.hxx>
#include <gp_Pnt2d.hxx>
#include <gp_Vec2d.hxx>
#include <gp_Dir2d.hxx>
#include <gp_Mat.hxx>
#include <gp_Mat2d.hxx>
#include <gp_GTrsf.hxx>
#include <gp_GTrsf2d.hxx>
#include <gp_Trsf.hxx>
#include <gp_Trsf2d.hxx>
#include <gp_Ax3.hxx>
#include <gp_Ax2d.hxx>
#include <gp_Pln.hxx>
#include <gp_Circ.hxx>

#include <boost/range/irange.hpp>
#include <boost/range/algorithm_ext/push_back.hpp>

#include <TColgp_Array1OfPnt.hxx>
#include <TColgp_Array1OfPnt2d.hxx>
#include <TColStd_Array1OfReal.hxx>
#include <TColStd_Array1OfInteger.hxx>

#include <Geom_Line.hxx>
#include <Geom_Circle.hxx>
#include <Geom_Ellipse.hxx>
#include <Geom_TrimmedCurve.hxx>

#include <Geom_Plane.hxx>
#include <Geom_OffsetCurve.hxx>
#include <Geom_OffsetSurface.hxx>
#include <Geom_CylindricalSurface.hxx>
#include <Geom_SurfaceOfLinearExtrusion.hxx>

#include <GeomAPI_IntCS.hxx>
#include <GeomAPI_IntSS.hxx>

#include <BRepBndLib.hxx>
#include <BRepOffsetAPI_Sewing.hxx>
#include <BRepBuilderAPI_MakeFace.hxx>
#include <BRepBuilderAPI_MakeEdge.hxx>
#include <BRepBuilderAPI_MakeWire.hxx>
#include <BRepBuilderAPI_MakePolygon.hxx>
#include <BRepBuilderAPI_MakeVertex.hxx>

#include <TopoDS.hxx>
#include <TopoDS_Wire.hxx>
#include <TopoDS_Face.hxx>
#include <TopoDS_CompSolid.hxx>

#include <TopExp.hxx>
#include <TopExp_Explorer.hxx>

#include <BRepPrimAPI_MakePrism.hxx>
#include <BRepBuilderAPI_MakeShell.hxx>
#include <BRepBuilderAPI_MakeSolid.hxx>
#include <BRepPrimAPI_MakeHalfSpace.hxx>
#include <BRepAlgoAPI_Cut.hxx>
#include <BRepAlgoAPI_Fuse.hxx>
#include <BRepAlgoAPI_Common.hxx>
#include <BRepAlgoAPI_BooleanOperation.hxx>

#include <BRepAlgo_NormalProjection.hxx>

#include <ShapeFix_Shape.hxx>
#include <ShapeFix_ShapeTolerance.hxx>
#include <ShapeFix_Solid.hxx>

#include <ShapeAnalysis_Curve.hxx>
#include <ShapeAnalysis_Wire.hxx>
#include <ShapeAnalysis_Surface.hxx>
#include <ShapeAnalysis_ShapeTolerance.hxx>

#include <BRepFilletAPI_MakeFillet2d.hxx>

#include <TopLoc_Location.hxx>

#include <GProp_GProps.hxx>
#include <BRepGProp.hxx>

#include <BRepBuilderAPI_Copy.hxx>
#include <BRepBuilderAPI_Transform.hxx>
#include <BRepBuilderAPI_GTransform.hxx>

#include <BRepCheck_Analyzer.hxx>

#include <BRepGProp_Face.hxx>

#include <BRepMesh_IncrementalMesh.hxx>
#include <BRepTools.hxx>
#include <BRepTools_WireExplorer.hxx>

#include <Poly_Triangulation.hxx>
#include <Poly_Array1OfTriangle.hxx>

#include <TopTools_IndexedMapOfShape.hxx>
#include <TopTools_IndexedDataMapOfShapeListOfShape.hxx>
#include <TopTools_ListIteratorOfListOfShape.hxx>
#include <TopTools_HSequenceOfShape.hxx>

#include <BOPAlgo_PaveFiller.hxx>
#include <BOPAlgo_BOP.hxx>

#include <GCPnts_AbscissaPoint.hxx>

#include <BRepClass3d_SolidClassifier.hxx>

#include <GeomAPI_ExtremaCurveCurve.hxx>

#include <Extrema_ExtPC.hxx>
#include <BRepAdaptor_Curve.hxx>

#include <Standard_Version.hxx>

#include "../ifcparse/macros.h"
#include "../ifcparse/IfcSIPrefix.h"
#include "../ifcparse/IfcFile.h"
#include "../ifcgeom/IfcGeom.h"
#include "../ifcgeom/IfcGeomTree.h"

#if OCC_VERSION_HEX < 0x60900
#ifdef _MSC_VER
#pragma message("warning: You are linking against Open CASCADE version " OCC_VERSION_COMPLETE ". Version 6.9.0 introduces various improvements with relation to boolean operations. You are advised to upgrade.")
#else
#warning "You are linking against linking against an older version of Open CASCADE. Version 6.9.0 introduces various improvements with relation to boolean operations. You are advised to upgrade."
#endif
#endif

namespace {
	struct MAKE_TYPE_NAME(factory_t) {
		IfcGeom::Kernel* operator()(IfcParse::IfcFile* file) const {
			IfcGeom::MAKE_TYPE_NAME(Kernel)* k = new IfcGeom::MAKE_TYPE_NAME(Kernel);
			if (file) {
				double unit_magnitude = 1.;

				// Set unit information from file

				IfcSchema::IfcProject::list::ptr projects = file->instances_by_type<IfcSchema::IfcProject>();
				if (projects->size() == 1) {
					IfcSchema::IfcProject* project = *projects->begin();
					std::pair<std::string, double> unit_info = k->initializeUnits(project->UnitsInContext());
					unit_magnitude = unit_info.second;
				} else {
					Logger::Error("A single IfcProject is expected (encountered " + boost::lexical_cast<std::string>(projects->size()) + "); unable to read unit information.");
				}

				// Set precision from file

				double lowest_precision_encountered = std::numeric_limits<double>::infinity();
				bool any_precision_encountered = false;

				IfcSchema::IfcGeometricRepresentationContext::list::it it;
				IfcSchema::IfcGeometricRepresentationContext::list::ptr contexts =
					file->instances_by_type_excl_subtypes<IfcSchema::IfcGeometricRepresentationContext>();

				for (it = contexts->begin(); it != contexts->end(); ++it) {
					IfcSchema::IfcGeometricRepresentationContext* context = *it;
					if (context->hasPrecision() && context->Precision() < lowest_precision_encountered) {
						// Some arbitrary factor that has proven to work better for the models in the set of test files.
						lowest_precision_encountered = context->Precision() * unit_magnitude * 10.;
						any_precision_encountered = true;
					}
				}

				double precision_to_set = 1.e-5;

				if (any_precision_encountered) {
					if (lowest_precision_encountered < 1.e-7) {
						Logger::Message(Logger::LOG_WARNING, "Precision lower than 0.0000001 meter not enforced");
						precision_to_set = 1.e-7;
					} else {
						precision_to_set = lowest_precision_encountered;
					}
				}

				k->setValue(IfcGeom::Kernel::GV_PRECISION, precision_to_set);
			}
			return k;
		}
	};
}

void MAKE_INIT_FN(KernelImplementation_)(IfcGeom::impl::KernelFactoryImplementation* mapping) {
	static const std::string schema_name = STRINGIFY(IfcSchema);
	MAKE_TYPE_NAME(factory_t) factory;
	mapping->bind(schema_name, factory);
}

#define Kernel MAKE_TYPE_NAME(Kernel)

namespace {
	void copy_operand(const TopTools_ListOfShape& l, TopTools_ListOfShape& r) {
#if OCC_VERSION_HEX < 0x70000
		TopTools_ListIteratorOfListOfShape it(l);
		for (; it.More(); it.Next()) {
			r.Append(BRepBuilderAPI_Copy(it.Value()));
		}
#else
		// On OCCT 7.0 and higher BRepAlgoAPI_BuilderAlgo::SetNonDestructive(true) is
		// called. Not entirely sure on the behaviour before 7.0, so overcautiously
		// create copies.
		r.Assign(l);
#endif
	}

	TopoDS_Shape copy_operand(const TopoDS_Shape& s) {
#if OCC_VERSION_HEX < 0x70000
		return BRepBuilderAPI_Copy(s);
#else
		return s;
#endif
	}

	double min_edge_length(const TopoDS_Shape& a) {
		double min_edge_len = std::numeric_limits<double>::infinity();
		TopExp_Explorer exp(a, TopAbs_EDGE);
		for (; exp.More(); exp.Next()) {
			GProp_GProps prop;
			BRepGProp::LinearProperties(exp.Current(), prop);
			double l = prop.Mass();
			if (l < min_edge_len) {
				min_edge_len = l;
			}
		}
		return min_edge_len;
	}

	double min_vertex_edge_distance(const TopoDS_Shape& a, double t) {
		TopExp_Explorer exp(a, TopAbs_VERTEX);

		double M = std::numeric_limits<double>::infinity();

		for (; exp.More(); exp.Next()) {
			if (exp.Current().Orientation() != TopAbs_FORWARD) {
				continue;
			}

			const TopoDS_Vertex& v = TopoDS::Vertex(exp.Current());
			gp_Pnt p = BRep_Tool::Pnt(v);

			TopExp_Explorer exp2(a, TopAbs_EDGE);
			for (; exp2.More(); exp2.Next()) {
				const TopoDS_Edge& e = TopoDS::Edge(exp2.Current());
				TopoDS_Vertex v1, v2;
				TopExp::Vertices(e, v1, v2);

				if (v.IsSame(v1) || v.IsSame(v2)) {
					continue;
				}

				BRepAdaptor_Curve crv(e);
				Extrema_ExtPC ext(p, crv);
				if (!ext.IsDone()) {
					continue;
				}

				for (int i = 1; i <= ext.NbExt(); ++i) {
					const double m = sqrt(ext.SquareDistance(i));
					if (m < M && m > t) {
						M = m;
					}
				}
			}
		}

		return M;
	}

	void bounding_box_overlap(double p, const TopoDS_Shape& a, const TopTools_ListOfShape& b, TopTools_ListOfShape& c) {
		Bnd_Box A;
		BRepBndLib::Add(a, A);

		if (A.IsVoid()) {
			return;
		}

		TopTools_ListIteratorOfListOfShape it(b);
		for (; it.More(); it.Next()) {
			Bnd_Box B;
			BRepBndLib::Add(it.Value(), B);

			if (B.IsVoid()) {
				continue;
			}

			if (A.Distance(B) < p) {
				c.Append(it.Value());
			}
		}
	}
}

bool IfcGeom::Kernel::create_solid_from_compound(const TopoDS_Shape& compound, TopoDS_Shape& shape) {
	TopTools_ListOfShape face_list;
	TopExp_Explorer exp(compound, TopAbs_FACE);
	for (; exp.More(); exp.Next()) {
		TopoDS_Face face = TopoDS::Face(exp.Current());
		face_list.Append(face);
	}

	if (face_list.Extent() == 0) {
		return false;
	}

	return create_solid_from_faces(face_list, shape);
}

bool IfcGeom::Kernel::create_solid_from_faces(const TopTools_ListOfShape& face_list, TopoDS_Shape& shape) {
	bool valid_shell = false;
	

	int max_faces = getValue(GV_MAX_FACES_TO_SEW);
	if (max_faces == -1) {
		max_faces = 1000;
	}

	if (face_list.Extent() > max_faces) {
		throw too_many_faces_exception();
	}

	TopTools_ListIteratorOfListOfShape face_iterator;

	BRepOffsetAPI_Sewing builder;
	builder.SetTolerance(getValue(GV_PRECISION));
	builder.SetMaxTolerance(getValue(GV_PRECISION));
	builder.SetMinTolerance(getValue(GV_PRECISION));

	for (face_iterator.Initialize(face_list); face_iterator.More(); face_iterator.Next()) {
		builder.Add(face_iterator.Value());
	}

	try {
		builder.Perform();
		shape = builder.SewedShape();

		{
			BRepCheck_Analyzer ana(shape);
			if (!ana.IsValid()) {
				ShapeFix_Shape sfs(shape);
				sfs.Perform();
				shape = sfs.Shape();
			}
		}

		BRepCheck_Analyzer ana(shape);
		valid_shell = ana.IsValid() != 0 && count(shape, TopAbs_SHELL) > 0;
	} catch (const Standard_Failure& e) {
		if (e.GetMessageString() && strlen(e.GetMessageString())) {
			Logger::Error(e.GetMessageString());
		} else {
			Logger::Error("Unknown error sewing shell");
		}
	} catch (...) {
		Logger::Error("Unknown error sewing shell");
	}

	if (valid_shell) {

		TopoDS_Shape complete_shape;
		TopExp_Explorer exp(shape, TopAbs_SHELL);

		for (; exp.More(); exp.Next()) {
			TopoDS_Shape result_shape = exp.Current();

			try {
				ShapeFix_Solid solid;
				solid.SetMaxTolerance(getValue(GV_PRECISION));
				TopoDS_Solid solid_shape = solid.SolidFromShell(TopoDS::Shell(exp.Current()));
				// @todo: BRepClass3d_SolidClassifier::PerformInfinitePoint() is done by SolidFromShell
				//        and this is done again, to be able to catch errors during this process.
				//        This is double work that should be avoided.
				if (!solid_shape.IsNull()) {
					try {
						BRepClass3d_SolidClassifier classifier(solid_shape);
						result_shape = solid_shape;
						classifier.PerformInfinitePoint(getValue(GV_PRECISION));
						if (classifier.State() == TopAbs_IN) {
							shape.Reverse();
						}
					} catch (const Standard_Failure& e) {
						if (e.GetMessageString() && strlen(e.GetMessageString())) {
							Logger::Error(e.GetMessageString());
						} else {
							Logger::Error("Unknown error classifying solid");
						}
					} catch (...) {
						Logger::Error("Unknown error classifying solid");
					}
				}
			} catch (const Standard_Failure& e) {
				if (e.GetMessageString() && strlen(e.GetMessageString())) {
					Logger::Error(e.GetMessageString());
				} else {
					Logger::Error("Unknown error creating solid");
				}
			} catch (...) {
				Logger::Error("Unknown error creating solid");
			}

			if (complete_shape.IsNull()) {
				complete_shape = result_shape;
			} else {
				BRep_Builder B;
				if (complete_shape.ShapeType() != TopAbs_COMPOUND) {
					TopoDS_Compound C;
					B.MakeCompound(C);
					B.Add(C, complete_shape);
					complete_shape = C;
					Logger::Message(Logger::LOG_ERROR, "Multiple components in IfcConnectedFaceSet");
				}
				B.Add(complete_shape, result_shape);
			}
		}
		
		TopExp_Explorer loose_faces(shape, TopAbs_FACE, TopAbs_SHELL);

		for (; loose_faces.More(); loose_faces.Next()) {
			BRep_Builder B;
			if (complete_shape.ShapeType() != TopAbs_COMPOUND) {
				TopoDS_Compound C;
				B.MakeCompound(C);
				B.Add(C, complete_shape);
				complete_shape = C;
				Logger::Message(Logger::LOG_ERROR, "Loose faces in IfcConnectedFaceSet");
			}
			B.Add(complete_shape, loose_faces.Current());
		}

		shape = complete_shape;

	} else {
		Logger::Message(Logger::LOG_WARNING, "Failed to sew faceset");
	}
	
	return valid_shell;
}

bool IfcGeom::Kernel::is_compound(const TopoDS_Shape& shape) {
	bool has_solids = TopExp_Explorer(shape,TopAbs_SOLID).More() != 0;
	bool has_shells = TopExp_Explorer(shape,TopAbs_SHELL).More() != 0;
	bool has_compounds = TopExp_Explorer(shape,TopAbs_COMPOUND).More() != 0;
	bool has_faces = TopExp_Explorer(shape,TopAbs_FACE).More() != 0;
	return has_compounds && has_faces && !has_solids && !has_shells;
}

const TopoDS_Shape& IfcGeom::Kernel::ensure_fit_for_subtraction(const TopoDS_Shape& shape, TopoDS_Shape& solid) {
	const bool is_comp = is_compound(shape);
	if (!is_comp) {
		return solid = shape;
	}
	
	if (!create_solid_from_compound(shape, solid)) {
		return solid = shape;
	}
	
	// If the SEW_SHELLS option had been set this precision had been applied
	// at the end of the generic convert_shape() call.
	const double precision = getValue(GV_PRECISION);
	apply_tolerance(solid, precision);
	
	return solid;
}

bool IfcGeom::Kernel::convert_openings(const IfcSchema::IfcProduct* entity, const IfcSchema::IfcRelVoidsElement::list::ptr& openings, 
							   const IfcGeom::IfcRepresentationShapeItems& entity_shapes, const gp_Trsf& entity_trsf, IfcGeom::IfcRepresentationShapeItems& cut_shapes) {

	// TODO: Refactor convert_openings() convert_openings_fast() and convert(IfcBooleanResult) to use
	// the same code base and conform to the same checks and logging messages.

	// Iterate over IfcOpeningElements
	IfcGeom::IfcRepresentationShapeItems opening_shapes;
	unsigned int last_size = 0;
	for ( IfcSchema::IfcRelVoidsElement::list::it it = openings->begin(); it != openings->end(); ++ it ) {
		IfcSchema::IfcRelVoidsElement* v = *it;
		IfcSchema::IfcFeatureElementSubtraction* fes = v->RelatedOpeningElement();
		if ( fes->declaration().is(IfcSchema::IfcOpeningElement::Class()) ) {
			if (!fes->hasRepresentation()) continue;

			// Convert the IfcRepresentation of the IfcOpeningElement
			gp_Trsf opening_trsf;
			if (fes->hasObjectPlacement()) {
				try {
					convert(fes->ObjectPlacement(),opening_trsf);
				} catch (const std::exception& e) {
					Logger::Error(e);
				} catch (...) {
					Logger::Error("Failed to construct placement");
				}
			}

			// Move the opening into the coordinate system of the IfcProduct
			opening_trsf.PreMultiply(entity_trsf.Inverted());

			IfcSchema::IfcProductRepresentation* prodrep = fes->Representation();
			IfcSchema::IfcRepresentation::list::ptr reps = prodrep->Representations();
						
			for ( IfcSchema::IfcRepresentation::list::it it2 = reps->begin(); it2 != reps->end(); ++ it2 ) {
				convert_shapes(*it2,opening_shapes);
			}

			const unsigned int current_size = (const unsigned int) opening_shapes.size();
			for ( unsigned int i = last_size; i < current_size; ++ i ) {
				opening_shapes[i].prepend(opening_trsf);
			}
			last_size = current_size;
		}
	}

	// Iterate over the shapes of the IfcProduct
	for ( IfcGeom::IfcRepresentationShapeItems::const_iterator it3 = entity_shapes.begin(); it3 != entity_shapes.end(); ++ it3 ) {
		TopoDS_Shape entity_shape_solid;
		const TopoDS_Shape& entity_shape_unlocated = ensure_fit_for_subtraction(it3->Shape(),entity_shape_solid);
		const gp_GTrsf& entity_shape_gtrsf = it3->Placement();
		if ( entity_shape_gtrsf.Form() == gp_Other ) {
			Logger::Message(Logger::LOG_WARNING, "Applying non uniform transformation to:", entity);
		}
		TopoDS_Shape entity_shape = apply_transformation(entity_shape_unlocated, entity_shape_gtrsf);

		// Iterate over the shapes of the IfcOpeningElements
		for ( IfcGeom::IfcRepresentationShapeItems::const_iterator it4 = opening_shapes.begin(); it4 != opening_shapes.end(); ++ it4 ) {
			TopoDS_Shape opening_shape_solid;
			const TopoDS_Shape& opening_shape_unlocated = ensure_fit_for_subtraction(it4->Shape(),opening_shape_solid);
			const gp_GTrsf& opening_shape_gtrsf = it4->Placement();
			if ( opening_shape_gtrsf.Form() == gp_Other ) {
				Logger::Message(Logger::LOG_WARNING,"Applying non uniform transformation to opening of:",entity);
			}
			TopoDS_Shape opening_shape = apply_transformation(opening_shape_unlocated, opening_shape_gtrsf);
					
			double opening_volume;
			if (Logger::LOG_WARNING >= Logger::Verbosity()) {
				opening_volume = shape_volume(opening_shape);
				if ( opening_volume <= ALMOST_ZERO )
					Logger::Message(Logger::LOG_WARNING,"Empty opening for:",entity);
			}

			if (entity_shape.ShapeType() == TopAbs_COMPSOLID) {

				// For compound solids process the subtraction for the constituent
				// solids individually and write the result back as a compound solid.

				TopoDS_CompSolid compound;
				BRep_Builder builder;
				builder.MakeCompSolid(compound);

				TopExp_Explorer exp(entity_shape, TopAbs_SOLID);

				for (; exp.More(); exp.Next()) {

#if OCC_VERSION_HEX < 0x60900
					BRepAlgoAPI_Cut brep_cut(exp.Current(), opening_shape);
#else
					BRepAlgoAPI_Cut brep_cut;
					TopTools_ListOfShape s1s;
					s1s.Append(exp.Current());
					TopTools_ListOfShape s2s;
					s2s.Append(opening_shape);
					brep_cut.SetFuzzyValue(getValue(GV_PRECISION));
					brep_cut.SetArguments(s1s);
					brep_cut.SetTools(s2s);
					brep_cut.Build();
#endif

					bool added = false;
					if ( brep_cut.IsDone() ) {
						TopoDS_Shape brep_cut_result = brep_cut;
						BRepCheck_Analyzer analyser(brep_cut_result);
						bool is_valid = analyser.IsValid() != 0;
						if (is_valid) {
							TopExp_Explorer exp2(brep_cut_result, TopAbs_SOLID);
							for (; exp2.More(); exp2.Next()) {
								builder.Add(compound, exp2.Current());
								added = true;
							}
						}
					}
					if (!added) {
						// Add the original in case subtraction fails
						builder.Add(compound, exp.Current());
					} else {
						Logger::Message(Logger::LOG_ERROR,"Failed to process subtraction:",entity);
					}
				}

				entity_shape = compound;

			} else {
#if OCC_VERSION_HEX < 0x60900
				BRepAlgoAPI_Cut brep_cut(entity_shape,opening_shape);
#else
				BRepAlgoAPI_Cut brep_cut;
				TopTools_ListOfShape s1s;
				s1s.Append(entity_shape);
				TopTools_ListOfShape s2s;
				s2s.Append(opening_shape);
				brep_cut.SetFuzzyValue(getValue(GV_PRECISION));
				brep_cut.SetArguments(s1s);
				brep_cut.SetTools(s2s);
				brep_cut.Build();
#endif

				if ( brep_cut.IsDone() ) {
					TopoDS_Shape brep_cut_result = brep_cut;

					ShapeFix_Shape fix(brep_cut_result);
					try {
						fix.Perform();
						brep_cut_result = fix.Shape();
					} catch (...) {
						Logger::Message(Logger::LOG_WARNING, "Shape healing failed on opening subtraction result", entity);
					}
					
					BRepCheck_Analyzer analyser(brep_cut_result);
					bool is_valid = analyser.IsValid() != 0;
					if ( is_valid ) {
						entity_shape = brep_cut_result;
						if (Logger::LOG_WARNING >= Logger::Verbosity()) {
							const double volume_after_subtraction = shape_volume(entity_shape);
							double original_shape_volume = shape_volume(entity_shape);
							if ( ALMOST_THE_SAME(original_shape_volume,volume_after_subtraction) )
								Logger::Message(Logger::LOG_WARNING,"Subtraction yields unchanged volume:",entity);
						}
					} else {
						Logger::Message(Logger::LOG_ERROR,"Invalid result from subtraction:",entity);
					}
				} else {
					Logger::Message(Logger::LOG_ERROR,"Failed to process subtraction:",entity);
				}
			}

		}
		cut_shapes.push_back(IfcGeom::IfcRepresentationShapeItem(entity_shape, &it3->Style()));
	}

	return true;
}

#if OCC_VERSION_HEX < 0x60900
bool IfcGeom::Kernel::convert_openings_fast(const IfcSchema::IfcProduct* entity, const IfcSchema::IfcRelVoidsElement::list::ptr& openings, 
							   const IfcGeom::IfcRepresentationShapeItems& entity_shapes, const gp_Trsf& entity_trsf, IfcGeom::IfcRepresentationShapeItems& cut_shapes) {
	
	// Create a compound of all opening shapes in order to speed up the boolean operations
	TopoDS_Compound opening_compound;
	BRep_Builder builder;
	builder.MakeCompound(opening_compound);

	for ( IfcSchema::IfcRelVoidsElement::list::it it = openings->begin(); it != openings->end(); ++ it ) {
		IfcSchema::IfcRelVoidsElement* v = *it;
		IfcSchema::IfcFeatureElementSubtraction* fes = v->RelatedOpeningElement();
		if ( fes->declaration().is(IfcSchema::IfcOpeningElement::Class()) ) {
			if (!fes->hasRepresentation()) continue;

			// Convert the IfcRepresentation of the IfcOpeningElement
			gp_Trsf opening_trsf;
			if (fes->hasObjectPlacement()) {
				try {
					convert(fes->ObjectPlacement(),opening_trsf);
				} catch (const std::exception& e) {
					Logger::Error(e);
				} catch (...) {
					Logger::Error("Failed to construct placement");
				}
			}

			// Move the opening into the coordinate system of the IfcProduct
			opening_trsf.PreMultiply(entity_trsf.Inverted());

			IfcSchema::IfcProductRepresentation* prodrep = fes->Representation();
			IfcSchema::IfcRepresentation::list::ptr reps = prodrep->Representations();

			IfcGeom::IfcRepresentationShapeItems opening_shapes;
						
			for ( IfcSchema::IfcRepresentation::list::it it2 = reps->begin(); it2 != reps->end(); ++ it2 ) {
				convert_shapes(*it2,opening_shapes);
			}

			for ( unsigned int i = 0; i < opening_shapes.size(); ++ i ) {
				gp_GTrsf gtrsf = opening_shapes[i].Placement();
				gtrsf.PreMultiply(opening_trsf);
				TopoDS_Shape opening_shape = apply_transformation(opening_shapes[i].Shape(), gtrsf);
				builder.Add(opening_compound, opening_shape);
			}

		}
	}

	// Iterate over the shapes of the IfcProduct
	for ( IfcGeom::IfcRepresentationShapeItems::const_iterator it3 = entity_shapes.begin(); it3 != entity_shapes.end(); ++ it3 ) {
		TopoDS_Shape entity_shape_solid;
		const TopoDS_Shape& entity_shape_unlocated = ensure_fit_for_subtraction(it3->Shape(),entity_shape_solid);
		const gp_GTrsf& entity_shape_gtrsf = it3->Placement();
		if (entity_shape_gtrsf.Form() == gp_Other) {
			Logger::Message(Logger::LOG_WARNING, "Applying non uniform transformation to:", entity);
		}
		TopoDS_Shape entity_shape = apply_transformation(entity_shape_unlocated, entity_shape_gtrsf);

		BRepAlgoAPI_Cut brep_cut(entity_shape,opening_compound);

		bool is_valid = false;
		if ( brep_cut.IsDone() ) {
			TopoDS_Shape brep_cut_result = brep_cut;
				
			BRepCheck_Analyzer analyser(brep_cut_result);
			is_valid = analyser.IsValid() != 0;
			if ( is_valid ) {
				cut_shapes.push_back(IfcGeom::IfcRepresentationShapeItem(brep_cut_result, &it3->Style()));
			}
		}
		if ( !is_valid ) {
			// Apparently processing the boolean operation failed or resulted in an invalid result
			// in which case the original shape without the subtractions is returned instead
			// we try convert the openings in the original way, one by one.
			Logger::Message(Logger::LOG_WARNING,"Subtracting combined openings compound failed:",entity);
			return false;
		}
		
	}
	return true;
}
#else

namespace {
	struct opening_sorter {
		bool operator()(const std::pair<double, TopoDS_Shape>& a, const std::pair<double, TopoDS_Shape>& b) const {
			return a.first > b.first;
		}
	};
}

bool IfcGeom::Kernel::convert_openings_fast(const IfcSchema::IfcProduct* entity, const IfcSchema::IfcRelVoidsElement::list::ptr& openings,
	const IfcGeom::IfcRepresentationShapeItems& entity_shapes, const gp_Trsf& entity_trsf, IfcGeom::IfcRepresentationShapeItems& cut_shapes) {

	std::vector< std::pair<double, TopoDS_Shape> > opening_vector;

	for (IfcSchema::IfcRelVoidsElement::list::it it = openings->begin(); it != openings->end(); ++it) {
		IfcSchema::IfcRelVoidsElement* v = *it;
		IfcSchema::IfcFeatureElementSubtraction* fes = v->RelatedOpeningElement();
<<<<<<< HEAD
		if ( fes->declaration().is(IfcSchema::IfcOpeningElement::Class()) ) {
=======
		if (fes->is(IfcSchema::Type::IfcOpeningElement)) {
>>>>>>> 747ddeb2
			if (!fes->hasRepresentation()) continue;

			// Convert the IfcRepresentation of the IfcOpeningElement
			gp_Trsf opening_trsf;
			if (fes->hasObjectPlacement()) {
				try {
					convert(fes->ObjectPlacement(), opening_trsf);
				} catch (const std::exception& e) {
					Logger::Error(e);
				} catch (...) {
					Logger::Error("Failed to construct placement");
				}
			}

			// Move the opening into the coordinate system of the IfcProduct
			opening_trsf.PreMultiply(entity_trsf.Inverted());

			IfcSchema::IfcProductRepresentation* prodrep = fes->Representation();
			IfcSchema::IfcRepresentation::list::ptr reps = prodrep->Representations();

			IfcGeom::IfcRepresentationShapeItems opening_shapes;

			for (IfcSchema::IfcRepresentation::list::it it2 = reps->begin(); it2 != reps->end(); ++it2) {
				convert_shapes(*it2, opening_shapes);
			}

			for (unsigned int i = 0; i < opening_shapes.size(); ++i) {
				TopoDS_Shape opening_shape_solid;
				const TopoDS_Shape& opening_shape_unlocated = ensure_fit_for_subtraction(opening_shapes[i].Shape(), opening_shape_solid);

				gp_GTrsf gtrsf = opening_shapes[i].Placement();
				gtrsf.PreMultiply(opening_trsf);
				TopoDS_Shape opening_shape = apply_transformation(opening_shape_unlocated, gtrsf);
				opening_vector.push_back(std::make_pair(min_edge_length(opening_shape), opening_shape));
			}

		}
	}

	std::sort(opening_vector.begin(), opening_vector.end(), opening_sorter());

	// Iterate over the shapes of the IfcProduct
	for ( IfcGeom::IfcRepresentationShapeItems::const_iterator it3 = entity_shapes.begin(); it3 != entity_shapes.end(); ++ it3 ) {
		TopoDS_Shape entity_shape_solid;
		const TopoDS_Shape& entity_shape_unlocated = ensure_fit_for_subtraction(it3->Shape(),entity_shape_solid);
		const gp_GTrsf& entity_shape_gtrsf = it3->Placement();
		if (entity_shape_gtrsf.Form() == gp_Other) {
			Logger::Message(Logger::LOG_WARNING, "Applying non uniform transformation to:", entity);
		}
		TopoDS_Shape entity_shape = apply_transformation(entity_shape_unlocated, entity_shape_gtrsf);

<<<<<<< HEAD
		TopoDS_Shape result;
		if (boolean_operation(entity_shape, opening_shapelist, BOPAlgo_CUT, result)) {
			cut_shapes.push_back(IfcGeom::IfcRepresentationShapeItem(result, &it3->Style()));
		} else {
			Logger::Message(Logger::LOG_ERROR, "Opening subtraction failed:", entity);
			cut_shapes.push_back(IfcGeom::IfcRepresentationShapeItem(entity_shape, &it3->Style()));
=======
		TopoDS_Shape result = entity_shape;
		
		auto it = opening_vector.begin();
		auto jt = it;

		for (;; ++it) {
			if (it == opening_vector.end() || jt->first / it->first > 10.) {

				TopTools_ListOfShape opening_list;
				for (auto kt = jt; kt < it; ++kt) {
					opening_list.Append(kt->second);
				}

				TopoDS_Shape intermediate_result;
				if (boolean_operation(result, opening_list, BOPAlgo_CUT, intermediate_result)) {
					result = intermediate_result;
				} else {
					Logger::Message(Logger::LOG_ERROR, "Opening subtraction failed for " + boost::lexical_cast<std::string>(std::distance(jt, it)) + " openings", entity->entity);
				}

				jt = it;
			}

			if (it == opening_vector.end()) {
				break;
			}
>>>>>>> 747ddeb2
		}

		cut_shapes.push_back(IfcGeom::IfcRepresentationShapeItem(result, &it3->Style()));
	}
	return true;
}
#endif

bool IfcGeom::Kernel::convert_wire_to_face(const TopoDS_Wire& w, TopoDS_Face& face) {
	TopoDS_Wire wire = w;
	
	TopTools_ListOfShape results;
	if (wire_intersections(wire, results)) {
		Logger::Error("Self-intersections with " + boost::lexical_cast<std::string>(results.Extent()) + " cycles detected");
		select_largest(results, wire);
	}

	bool is_2d = true;
	TopExp_Explorer exp(wire, TopAbs_EDGE);
	for (; exp.More(); exp.Next()) {
		double a, b;
		Handle(Geom_Curve) crv = BRep_Tool::Curve(TopoDS::Edge(exp.Current()), a, b);
		if (crv->DynamicType() != STANDARD_TYPE(Geom_Line)) {
			is_2d = false;
			break;
		}
		Handle(Geom_Line) line = Handle(Geom_Line)::DownCast(crv);
		if (line->Lin().Direction().Z() > ALMOST_ZERO) {
			is_2d = false;
			break;
		}
	}

	if (!is_2d) {
		// For 2d wires (e.g. profiles) a higher tolerance for plane fitting is never required.
		ShapeFix_ShapeTolerance FTol;
		FTol.SetTolerance(wire, getValue(GV_PRECISION), TopAbs_WIRE);
	}

	BRepBuilderAPI_MakeFace mf(wire, false);
	BRepBuilderAPI_FaceError er = mf.Error();

	if (er != BRepBuilderAPI_FaceDone) {
		Logger::Error("Failed to create face.");
		return false;
	}
	face = mf.Face();
	
	return true;
}

bool IfcGeom::Kernel::convert_curve_to_wire(const Handle(Geom_Curve)& curve, TopoDS_Wire& wire) {
	try {
		wire = BRepBuilderAPI_MakeWire(BRepBuilderAPI_MakeEdge(curve));
		return true;
	} catch (const Standard_Failure& e) {
		if (e.GetMessageString() && strlen(e.GetMessageString())) {
			Logger::Error(e.GetMessageString());
		} else {
			Logger::Error("Unknown error converting curve to wire");
		}
	} catch (...) {
		Logger::Error("Unknown error converting curve to wire");
	}
	return false;
}

bool IfcGeom::Kernel::profile_helper(int numVerts, double* verts, int numFillets, int* filletIndices, double* filletRadii, gp_Trsf2d trsf, TopoDS_Shape& face_shape) {
	TopoDS_Vertex* vertices = new TopoDS_Vertex[numVerts];
	
	for ( int i = 0; i < numVerts; i ++ ) {
		gp_XY xy (verts[2*i],verts[2*i+1]);
		trsf.Transforms(xy);
		vertices[i] = BRepBuilderAPI_MakeVertex(gp_Pnt(xy.X(),xy.Y(),0.0f));
	}

	BRepBuilderAPI_MakeWire w;
	for ( int i = 0; i < numVerts; i ++ )
		w.Add(BRepBuilderAPI_MakeEdge(vertices[i],vertices[(i+1)%numVerts]));

	TopoDS_Face face;
	convert_wire_to_face(w.Wire(),face);

	if ( numFillets && *std::max_element(filletRadii, filletRadii + numFillets) > ALMOST_ZERO ) {
		BRepFilletAPI_MakeFillet2d fillet (face);
		for ( int i = 0; i < numFillets; i ++ ) {
			const double radius = filletRadii[i];
			if ( radius <= ALMOST_ZERO ) continue;
			fillet.AddFillet(vertices[filletIndices[i]],radius);
		}
		fillet.Build();
		if (fillet.IsDone()) {
			face = TopoDS::Face(fillet.Shape());
		} else {
			Logger::Message(Logger::LOG_WARNING, "Failed to process profile fillets");
		}
	}

	face_shape = face;

	delete[] vertices;
	return true;
}
double IfcGeom::Kernel::shape_volume(const TopoDS_Shape& s) {
	GProp_GProps prop;
	BRepGProp::VolumeProperties(s, prop);
	return prop.Mass();
}
double IfcGeom::Kernel::face_area(const TopoDS_Face& f) {
	GProp_GProps prop;
	BRepGProp::SurfaceProperties(f,prop);
	return prop.Mass();
}
bool IfcGeom::Kernel::is_convex(const TopoDS_Wire& wire) {
	for ( TopExp_Explorer exp1(wire,TopAbs_VERTEX); exp1.More(); exp1.Next() ) {
		TopoDS_Vertex V1 = TopoDS::Vertex(exp1.Current());
		gp_Pnt P1 = BRep_Tool::Pnt(V1);
		// Store the neighboring points
		std::vector<gp_Pnt> neighbors;
		for ( TopExp_Explorer exp3(wire,TopAbs_EDGE); exp3.More(); exp3.Next() ) {
			TopoDS_Edge edge = TopoDS::Edge(exp3.Current());
			std::vector<gp_Pnt> edge_points;
			for ( TopExp_Explorer exp2(edge,TopAbs_VERTEX); exp2.More(); exp2.Next() ) {
				TopoDS_Vertex V2 = TopoDS::Vertex(exp2.Current());
				gp_Pnt P2 = BRep_Tool::Pnt(V2);
				edge_points.push_back(P2);
			}
			if ( edge_points.size() != 2 ) continue;
			if ( edge_points[0].IsEqual(P1,getValue(GV_POINT_EQUALITY_TOLERANCE))) neighbors.push_back(edge_points[1]);
			else if ( edge_points[1].IsEqual(P1, getValue(GV_POINT_EQUALITY_TOLERANCE))) neighbors.push_back(edge_points[0]);
		}
		// There should be two of these
		if ( neighbors.size() != 2 ) return false;
		// Now find the non neighboring points
		std::vector<gp_Pnt> non_neighbors;
		for ( TopExp_Explorer exp2(wire,TopAbs_VERTEX); exp2.More(); exp2.Next() ) {
			TopoDS_Vertex V2 = TopoDS::Vertex(exp2.Current());
			gp_Pnt P2 = BRep_Tool::Pnt(V2);
			if ( P1.IsEqual(P2,getValue(GV_POINT_EQUALITY_TOLERANCE)) ) continue;
			bool found = false;
			for( std::vector<gp_Pnt>::const_iterator it = neighbors.begin(); it != neighbors.end(); ++ it ) {
				if ( (*it).IsEqual(P2,getValue(GV_POINT_EQUALITY_TOLERANCE)) ) { found = true; break; }
			}
			if ( ! found ) non_neighbors.push_back(P2);
		}
		// Calculate the angle between the two edges of the vertex
		gp_Dir dir1(neighbors[0].XYZ() - P1.XYZ());
		gp_Dir dir2(neighbors[1].XYZ() - P1.XYZ());
		const double angle = acos(dir1.Dot(dir2)) + 0.0001;
		// Now for the non-neighbors see whether a greater angle can be found with one of the edges
		for ( std::vector<gp_Pnt>::const_iterator it = non_neighbors.begin(); it != non_neighbors.end(); ++ it ) {
			gp_Dir dir3((*it).XYZ() - P1.XYZ());
			const double angle2 = acos(dir3.Dot(dir1));
			const double angle3 = acos(dir3.Dot(dir2));
			if ( angle2 > angle || angle3 > angle ) return false;
		}
	}
	return true;
}
TopoDS_Shape IfcGeom::Kernel::halfspace_from_plane(const gp_Pln& pln,const gp_Pnt& cent) {
	TopoDS_Face face = BRepBuilderAPI_MakeFace(pln).Face();
	return BRepPrimAPI_MakeHalfSpace(face,cent).Solid();
}
gp_Pln IfcGeom::Kernel::plane_from_face(const TopoDS_Face& face) {
	BRepGProp_Face prop(face);
	Standard_Real u1,u2,v1,v2;
	prop.Bounds(u1,u2,v1,v2);
	Standard_Real u = (u1+u2)/2.0;
	Standard_Real v = (v1+v2)/2.0;
	gp_Pnt p;
	gp_Vec n;
	prop.Normal(u,v,p,n);
	return gp_Pln(p,n);
}
gp_Pnt IfcGeom::Kernel::point_above_plane(const gp_Pln& pln, bool agree) {
	if ( agree ) {
		return pln.Location().Translated(pln.Axis().Direction());
	} else {
		return pln.Location().Translated(-pln.Axis().Direction());
	}
}

void IfcGeom::Kernel::apply_tolerance(TopoDS_Shape& s, double t) {
	/*
	// This does not result in actionable error messages and has been disabled.
	ShapeAnalysis_ShapeTolerance toler;
	if (Logger::LOG_WARNING >= Logger::Verbosity()) {
		if (toler.Tolerance(s, 0) > t * 10.) {
			Handle_TopTools_HSequenceOfShape shapes = toler.OverTolerance(s, t * 10.);
			for (int i = 1; i <= shapes->Length(); ++i) {
				const TopoDS_Shape& sub = shapes->Value(i);
				std::stringstream ss;
				TopAbs::Print(sub.ShapeType(), ss);
				Logger::Warning("Tolerance of " + boost::lexical_cast<std::string>(toler.Tolerance(sub, 0)) + " on " + ss.str());
			}
		}
	}
	*/

#if OCC_VERSION_HEX < 0x60900
	// This tolerance hack is not required as the boolean ops use a fuzziness value

	ShapeFix_ShapeTolerance tol;
	tol.LimitTolerance(s, t);
#else
	(void)s;
	(void)t;
#endif
}

void IfcGeom::Kernel::setValue(GeomValue var, double value) {
	switch (var) {
	case GV_DEFLECTION_TOLERANCE:
		deflection_tolerance = value;
		break;
	case GV_WIRE_CREATION_TOLERANCE:
		wire_creation_tolerance = value;
		break;
	case GV_POINT_EQUALITY_TOLERANCE:
		point_equality_tolerance = value;
		break;
	case GV_MAX_FACES_TO_SEW:
		max_faces_to_sew = value;
		break;
	case GV_LENGTH_UNIT:
		ifc_length_unit = value;
		break;
	case GV_PLANEANGLE_UNIT:
		ifc_planeangle_unit = value;
		break;
	case GV_PRECISION:
		modelling_precision = value;
		break;
	case GV_DIMENSIONALITY:
		dimensionality = value;
		break;
	default:
		assert(!"never reach here");
	}
}

double IfcGeom::Kernel::getValue(GeomValue var) const {
	switch (var) {
	case GV_DEFLECTION_TOLERANCE:
		return deflection_tolerance;
	case GV_WIRE_CREATION_TOLERANCE:
		return wire_creation_tolerance;
	case GV_MINIMAL_FACE_AREA:
		// Considering a right-angled triangle, this about the smallest
		// area you can obtain without the vertices being confused.
		return modelling_precision * modelling_precision / 2.;
	case GV_POINT_EQUALITY_TOLERANCE:
		return point_equality_tolerance;
	case GV_MAX_FACES_TO_SEW:
		return max_faces_to_sew;
	case GV_LENGTH_UNIT:
		return ifc_length_unit;
		break;
	case GV_PLANEANGLE_UNIT:
		return ifc_planeangle_unit;
		break;
	case GV_PRECISION:
		return modelling_precision;
		break;
	case GV_DIMENSIONALITY:
		return dimensionality;
		break;
	}
	assert(!"never reach here");
	return 0;
}

namespace {

	// Returns the vertex part of an TopoDS_Edge edge that is not TopoDS_Vertex vertex
	TopoDS_Vertex find_other(const TopoDS_Edge& edge, const TopoDS_Vertex& vertex) {
		TopExp_Explorer exp(edge, TopAbs_VERTEX);
		while (exp.More()) {
			if (!exp.Current().IsSame(vertex)) {
				return TopoDS::Vertex(exp.Current());
			}
			exp.Next();
		}
		return TopoDS_Vertex();
	}

	TopoDS_Edge find_next(const TopTools_IndexedMapOfShape& edge_set, const TopTools_IndexedDataMapOfShapeListOfShape& vertex_to_edges, const TopoDS_Vertex& current, const TopoDS_Edge& previous_edge) {
		const TopTools_ListOfShape& edges = vertex_to_edges.FindFromKey(current);
		TopTools_ListIteratorOfListOfShape eit;
		for (eit.Initialize(edges); eit.More(); eit.Next()) {
			const TopoDS_Edge& edge = TopoDS::Edge(eit.Value());
			if (edge.IsSame(previous_edge)) continue;
			if (edge_set.Contains(edge)) {
				return edge;
			}
		}
		return TopoDS_Edge();
	}

}

bool IfcGeom::Kernel::fill_nonmanifold_wires_with_planar_faces(TopoDS_Shape& shape) {
	BRepOffsetAPI_Sewing sew;
	sew.Add(shape);

	TopTools_IndexedDataMapOfShapeListOfShape edge_to_faces;
	TopTools_IndexedDataMapOfShapeListOfShape vertex_to_edges;
	std::set<int> visited;
	TopTools_IndexedMapOfShape edge_set;

	TopExp::MapShapesAndAncestors (shape, TopAbs_EDGE, TopAbs_FACE, edge_to_faces);

	const int num_edges = edge_to_faces.Extent();
	for (int i = 1; i <= num_edges; ++i) {
		const TopTools_ListOfShape& faces = edge_to_faces.FindFromIndex(i);
		const int count = faces.Extent();
		// Find only the non-manifold edges: Edges that are only part of a
		// single face and therefore part of the wire(s) we want to fill.
		if (count == 1) {
			const TopoDS_Shape& edge = edge_to_faces.FindKey(i);
			TopExp::MapShapesAndAncestors (edge, TopAbs_VERTEX, TopAbs_EDGE, vertex_to_edges);
			edge_set.Add(edge);
		}
	}

	const int num_verts = vertex_to_edges.Extent();
	TopoDS_Vertex first, current;
	TopoDS_Edge previous_edge;

	// Now loop over all the vertices that are part of the wire(s) to be filled
	for (int i = 1; i <= num_verts; ++i) {
		first = current = TopoDS::Vertex(vertex_to_edges.FindKey(i));
		// We keep track of the vertices we already used
		if (visited.find(vertex_to_edges.FindIndex(current)) != visited.end()) {
			continue;
		}
		// Given these vertices, try to find closed loops and create new
		// wires out of them.
		BRepBuilderAPI_MakeWire w;
		for (;;) {
			visited.insert(vertex_to_edges.FindIndex(current));
			// Find the edge that the current vertex is part of and points
			// away from the previous vertex (null for the first vertex).
			TopoDS_Edge edge = find_next(edge_set, vertex_to_edges, current, previous_edge);
			if (edge.IsNull()) {
				return false;
			}
			TopoDS_Vertex other = find_other(edge, current);
			if (other.IsNull()) {
				// Dealing with a conical edge probably, for some reason
				// this works better than adding the edge directly.
				double u1, u2;
				Handle(Geom_Curve) crv = BRep_Tool::Curve(edge, u1, u2);
				w.Add(BRepBuilderAPI_MakeEdge(crv, u1, u2));
				break;
			} else {
				w.Add(edge);
			}
			// See if the starting point of this loop has been reached. Note that
			// additional wires after this one potentially will be created.
			if (other.IsSame(first)) {
				break;
			}
			previous_edge = edge;
			current = other;
		}
		sew.Add(BRepBuilderAPI_MakeFace(w));
		previous_edge.Nullify();
	}
		
	sew.Perform();
	shape = sew.SewedShape();

	try {
		ShapeFix_Solid solid;
		solid.LimitTolerance(getValue(GV_POINT_EQUALITY_TOLERANCE));
		shape = solid.SolidFromShell(TopoDS::Shell(shape));
	} catch (const Standard_Failure& e) {
		if (e.GetMessageString() && strlen(e.GetMessageString())) {
			Logger::Error(e.GetMessageString());
		} else {
			Logger::Error("Unknown error creating solid");
		}
	} catch (...) {
		Logger::Error("Unknown error creating solid");
	}

	return true;
}

bool IfcGeom::Kernel::flatten_shape_list(const IfcGeom::IfcRepresentationShapeItems& shapes, TopoDS_Shape& result, bool fuse) {
	TopoDS_Compound compound;
	BRep_Builder builder;
	builder.MakeCompound(compound);

	result = TopoDS_Shape();
			
	for ( IfcGeom::IfcRepresentationShapeItems::const_iterator it = shapes.begin(); it != shapes.end(); ++ it ) {
		TopoDS_Shape merged;
		const TopoDS_Shape& s = it->Shape();
		if (fuse) {
			ensure_fit_for_subtraction(s, merged);
		} else {
			merged = s;
		}
		const gp_GTrsf& trsf = it->Placement();
		const TopoDS_Shape moved_shape = apply_transformation(merged, trsf);

		if (shapes.size() == 1) {
			result = moved_shape;
			const double precision = getValue(GV_PRECISION);
			apply_tolerance(result, precision);
			return true;
		}

		if (fuse) {
			if (result.IsNull()) {
				result = moved_shape;
			} else {
				BRepAlgoAPI_Fuse brep_fuse(result, moved_shape);
				if ( brep_fuse.IsDone() ) {
					TopoDS_Shape fused = brep_fuse;

					ShapeFix_Shape fix(result);
					fix.Perform();
					result = fix.Shape();
		
					bool is_valid = BRepCheck_Analyzer(result).IsValid() != 0;
					if ( is_valid ) {
						result = fused;
					} 
				}
			}
		} else {
			builder.Add(compound,moved_shape);
		}
	}

	if (!fuse) {
		result = compound;
	}

	const bool success = !result.IsNull();
	if (success) {
		const double precision = getValue(GV_PRECISION);
		apply_tolerance(result, precision);
	}

	return success;
}
	
void IfcGeom::Kernel::remove_duplicate_points_from_loop(TColgp_SequenceOfPnt& polygon, bool closed, double tol) {
	if (tol <= 0.) tol = getValue(GV_PRECISION);
	tol *= tol;

	for (;;) {
		bool removed = false;
		int n = polygon.Length() - (closed ? 0 : 1);
		for (int i = 1; i <= n; ++i) {
			// wrap around to the first point in case of a closed loop
			int j = (i % polygon.Length()) + 1;
			double dist = polygon.Value(i).SquareDistance(polygon.Value(j));
			if (dist < tol) {
				// do not remove the first or last point to
				// maintain connectivity with other wires
				if ((closed && j == 1) || (!closed && j == n)) polygon.Remove(i);
				else polygon.Remove(j);
				removed = true;
				break;
			}
		}
		if (!removed) break;
	}
}

void IfcGeom::Kernel::remove_collinear_points_from_loop(TColgp_SequenceOfPnt& polygon, bool closed, double tol) {
	if (tol <= 0.) tol = getValue(GV_PRECISION);
	const int start = closed ? 1 : 2;
	const int end = polygon.Length() - (closed ? 0 : 1);
	std::vector<bool> to_remove(polygon.Length(), false);
	for (int i = start; i <= end; ++i) {
		const gp_Pnt& a = polygon.Value(((i - 2 + polygon.Length()) % polygon.Length()) + 1);
		const gp_Pnt& b = polygon.Value(i);
		const gp_Pnt& c = polygon.Value((i % polygon.Length()) + 1);
		const gp_Vec d1 = c.XYZ() - a.XYZ();
		const gp_Vec d2 = b.XYZ() - a.XYZ();
		const double dt = d2.Dot(d1) / d1.Dot(d1);
		const gp_Vec d3 = d1.Scaled(dt);
		const gp_Pnt b2 = a.XYZ() + d3.XYZ();
		if (b.Distance(b2) < tol) {
			to_remove[i-1] = true;
		}
	}
	for (int i = (int) to_remove.size() - 1; i >= 0; --i) {
		if (to_remove[i]) {
			polygon.Remove(i+1);
		}
	}
}

bool IfcGeom::Kernel::wire_to_sequence_of_point(const TopoDS_Wire& w, TColgp_SequenceOfPnt& p) {
	TopExp_Explorer exp(w, TopAbs_EDGE);
	for (; exp.More(); exp.Next()) {
		double a, b;
		Handle_Geom_Curve crv = BRep_Tool::Curve(TopoDS::Edge(exp.Current()), a, b);
		if (crv->DynamicType() != STANDARD_TYPE(Geom_Line)) {
			return false;
		}
	}

	exp.ReInit();

	int i = 0;
	for (; exp.More(); exp.Next(), ++i) {
		TopoDS_Vertex v1, v2;
		TopExp::Vertices(TopoDS::Edge(exp.Current()), v1, v2, true);
		if (exp.More()) {
			if (i == 0) {
				p.Append(BRep_Tool::Pnt(v1));
			}
			p.Append(BRep_Tool::Pnt(v2));
		}
	}

	return true;
}

void IfcGeom::Kernel::sequence_of_point_to_wire(const TColgp_SequenceOfPnt& p, TopoDS_Wire& w, bool close) {
	BRepBuilderAPI_MakePolygon builder;
	for (int i = 1; i <= p.Length(); ++i) {
		builder.Add(p.Value(i));
	}
	if (close) {
		builder.Close();
	}
	w = builder.Wire();	
}

IfcSchema::IfcRelVoidsElement::list::ptr IfcGeom::Kernel::find_openings(IfcSchema::IfcProduct* product) {
	
	IfcSchema::IfcRelVoidsElement::list::ptr openings(new IfcSchema::IfcRelVoidsElement::list);
	if ( product->declaration().is(IfcSchema::IfcElement::Class()) && !product->declaration().is(IfcSchema::IfcOpeningElement::Class()) ) {
		IfcSchema::IfcElement* element = (IfcSchema::IfcElement*)product;
		openings = element->HasOpenings();
	}

	// Is the IfcElement a decomposition of an IfcElement with any IfcOpeningElements?
	IfcSchema::IfcObjectDefinition* obdef = product->as<IfcSchema::IfcObjectDefinition>();
	for (;;) {
#ifdef USE_IFC4
		IfcSchema::IfcRelAggregates::list::ptr decomposes = obdef->Decomposes();
#else
		IfcSchema::IfcRelDecomposes::list::ptr decomposes = obdef->Decomposes();
#endif
		if (decomposes->size() != 1) break;
		IfcSchema::IfcObjectDefinition* rel_obdef = (*decomposes->begin())->RelatingObject();
		if ( rel_obdef->declaration().is(IfcSchema::IfcElement::Class()) && !rel_obdef->declaration().is(IfcSchema::IfcOpeningElement::Class()) ) {
			IfcSchema::IfcElement* element = (IfcSchema::IfcElement*)rel_obdef;
			openings->push(element->HasOpenings());
		}

		obdef = rel_obdef;
	}

	return openings;
}

const IfcSchema::IfcMaterial* IfcGeom::Kernel::get_single_material_association(const IfcSchema::IfcProduct* product) {
	IfcSchema::IfcMaterial* single_material = 0;
	IfcSchema::IfcRelAssociatesMaterial::list::ptr associated_materials = product->HasAssociations()->as<IfcSchema::IfcRelAssociatesMaterial>();
	if (associated_materials->size() == 1) {
		IfcSchema::IfcMaterialSelect* associated_material = (*associated_materials->begin())->RelatingMaterial();
		single_material = associated_material->as<IfcSchema::IfcMaterial>();
		// TODO: Should this check for APPLY_LAYERSETS setting?
		if (!single_material && associated_material->as<IfcSchema::IfcMaterialLayerSetUsage>()) {
			IfcSchema::IfcMaterialLayerSet* layerset = associated_material->as<IfcSchema::IfcMaterialLayerSetUsage>()->ForLayerSet();
			if (layerset->MaterialLayers()->size() == 1) {
				IfcSchema::IfcMaterialLayer* layer = (*layerset->MaterialLayers()->begin());
				if (layer->hasMaterial()) {
					single_material = layer->Material();
				}
			}
		}
	}
	return single_material;
}

template <typename P, typename PP>
IfcGeom::BRepElement<P, PP>* IfcGeom::Kernel::create_brep_for_representation_and_product(
    const IteratorSettings& settings, IfcSchema::IfcRepresentation* representation, IfcSchema::IfcProduct* product)
{
	std::stringstream representation_id_builder;

	representation_id_builder << representation->data().id();

	IfcGeom::Representation::BRep* shape;
	IfcGeom::IfcRepresentationShapeItems shapes, shapes2;

	if ( !convert_shapes(representation, shapes) ) {
		return 0;
	}

	if (settings.get(IteratorSettings::APPLY_LAYERSETS)) {
		TopoDS_Shape merge;
		if (flatten_shape_list(shapes, merge, false)) {
			if (count(merge, TopAbs_FACE) > 0) {
				std::vector<double> thickness;
				std::vector<Handle_Geom_Surface> layers;
				std::vector< std::vector<Handle_Geom_Surface> > folded_layers;
				std::vector<const SurfaceStyle*> styles;
				if (convert_layerset(product, layers, styles, thickness)) {

					IfcSchema::IfcRelAssociates::list::ptr associations = product->HasAssociations();
					for (IfcSchema::IfcRelAssociates::list::it it = associations->begin(); it != associations->end(); ++it) {
						IfcSchema::IfcRelAssociatesMaterial* associates_material = (**it).as<IfcSchema::IfcRelAssociatesMaterial>();
						if (associates_material) {
							unsigned layerset_id = associates_material->RelatingMaterial()->data().id();
							representation_id_builder << "-layerset-" << layerset_id;
							break;
						}
					}
					
					if (product->as<IfcSchema::IfcWall>() && fold_layers(product->as<IfcSchema::IfcWall>(), shapes, layers, thickness, folded_layers)) {
						if (apply_folded_layerset(shapes, folded_layers, styles, shapes2)) {
							std::swap(shapes, shapes2);
						}
					} else {
						if (apply_layerset(shapes, layers, styles, shapes2)) {
							std::swap(shapes, shapes2);
						}
					}
				}
			}
		}
	}

	bool material_style_applied = false;

	const IfcSchema::IfcMaterial* single_material = get_single_material_association(product);
	if (single_material) {
		const IfcGeom::SurfaceStyle* s = get_style(single_material);
		for (IfcGeom::IfcRepresentationShapeItems::iterator it = shapes.begin(); it != shapes.end(); ++it) {
			if (!it->hasStyle() && s) {
				it->setStyle(s);
				material_style_applied = true;
			}
		}
	}

	if (material_style_applied) {
		representation_id_builder << "-material-" << single_material->data().id();
	}

	int parent_id = -1;
	try {
		IfcSchema::IfcObjectDefinition* parent_object = get_decomposing_entity(product)->as<IfcSchema::IfcObjectDefinition>();
		if (parent_object) {
			parent_id = parent_object->data().id();
		}
	} catch (const std::exception& e) {
		Logger::Error(e);
	}
		
	const std::string name = product->hasName() ? product->Name() : "";
	const std::string guid = product->GlobalId();
		
	gp_Trsf trsf;
	try {
		convert(product->ObjectPlacement(),trsf);
	} catch (const std::exception& e) {
		Logger::Error(e);
	} catch (...) {
		Logger::Error("Failed to construct placement");
	}

	// Does the IfcElement have any IfcOpenings?
	// Note that openings for IfcOpeningElements are not processed
	IfcSchema::IfcRelVoidsElement::list::ptr openings = find_openings(product);

	const std::string product_type = product->declaration().name();
	ElementSettings element_settings(settings, getValue(GV_LENGTH_UNIT), product_type);

    if (!settings.get(IfcGeom::IteratorSettings::DISABLE_OPENING_SUBTRACTIONS) && openings && openings->size()) {
		representation_id_builder << "-openings";
		for (IfcSchema::IfcRelVoidsElement::list::it it = openings->begin(); it != openings->end(); ++it) {
			representation_id_builder << "-" << (*it)->data().id();
		}

		IfcGeom::IfcRepresentationShapeItems opened_shapes;
		bool caught_error = false;
		try {
#if OCC_VERSION_HEX < 0x60900
            const bool faster_booleans = settings.get(IteratorSettings::FASTER_BOOLEANS);
#else
			const bool faster_booleans = true;
#endif
			if (faster_booleans) {
				bool success = convert_openings_fast(product,openings,shapes,trsf,opened_shapes);
#if OCC_VERSION_HEX < 0x60900
				if (!success) {
					opened_shapes.clear();
					convert_openings(product,openings,shapes,trsf,opened_shapes);
				}
#else
				(void)success;
#endif
			} else {
				convert_openings(product,openings,shapes,trsf,opened_shapes);
			}
		} catch (const std::exception& e) {
			Logger::Message(Logger::LOG_ERROR, std::string("Error processing openings for: ") + e.what() + ":", product);
			caught_error = true;
		} catch(...) { 
			Logger::Message(Logger::LOG_ERROR,"Error processing openings for:",product); 
		}

		if (caught_error && opened_shapes.size() < shapes.size()) {
			opened_shapes = shapes;
		}

        if (settings.get(IteratorSettings::USE_WORLD_COORDS)) {
			for ( IfcGeom::IfcRepresentationShapeItems::iterator it = opened_shapes.begin(); it != opened_shapes.end(); ++ it ) {
				it->prepend(trsf);
			}
			trsf = gp_Trsf();
			representation_id_builder << "-world-coords";
		}
		shape = new IfcGeom::Representation::BRep(element_settings, representation_id_builder.str(), opened_shapes);
    } else if (settings.get(IteratorSettings::USE_WORLD_COORDS)) {
		for ( IfcGeom::IfcRepresentationShapeItems::iterator it = shapes.begin(); it != shapes.end(); ++ it ) {
			it->prepend(trsf);
		}
		trsf = gp_Trsf();
		representation_id_builder << "-world-coords";
		shape = new IfcGeom::Representation::BRep(element_settings, representation_id_builder.str(), shapes);
	} else {
		shape = new IfcGeom::Representation::BRep(element_settings, representation_id_builder.str(), shapes);
	}

	std::string context_string = "";
	if (representation->hasRepresentationIdentifier()) {
		context_string = representation->RepresentationIdentifier();
	} else if (representation->ContextOfItems()->hasContextType()) {
		context_string = representation->ContextOfItems()->ContextType();
	}

	return new BRepElement<P, PP>(
		product->data().id(),
		parent_id,
		name, 
		product_type,
		guid,
		context_string,
		trsf,
		boost::shared_ptr<IfcGeom::Representation::BRep>(shape),
        product
	);
}

IfcSchema::IfcRepresentation* IfcGeom::Kernel::representation_mapped_to(const IfcSchema::IfcRepresentation* representation) {
	IfcSchema::IfcRepresentation* representation_mapped_to = 0;
	IfcSchema::IfcRepresentationItem::list::ptr items = representation->Items();
	if (items->size() == 1) {
		IfcSchema::IfcRepresentationItem* item = *items->begin();
		if (item->declaration().is(IfcSchema::IfcMappedItem::Class())) {
			if (item->StyledByItem()->size() == 0) {
				IfcSchema::IfcMappedItem* mapped_item = item->as<IfcSchema::IfcMappedItem>();
				if (is_identity_transform(mapped_item->MappingTarget())) {
					IfcSchema::IfcRepresentationMap* map = mapped_item->MappingSource();
					if (is_identity_transform(map->MappingOrigin())) {
						representation_mapped_to = map->MappedRepresentation();
					}
				}
			}
		}
	}
	return representation_mapped_to;
}

IfcSchema::IfcProduct::list::ptr IfcGeom::Kernel::products_represented_by(const IfcSchema::IfcRepresentation* representation) {
	IfcSchema::IfcProduct::list::ptr products(new IfcSchema::IfcProduct::list);

	IfcSchema::IfcProductRepresentation::list::ptr prodreps = representation->OfProductRepresentation();

	for (IfcSchema::IfcProductRepresentation::list::it it = prodreps->begin(); it != prodreps->end(); ++it) {
		// http://buildingsmart-tech.org/ifc/IFC2x3/TC1/html/ifcrepresentationresource/lexical/ifcproductrepresentation.htm
		// IFC2x Edition 3 NOTE  Users should not instantiate the entity IfcProductRepresentation from IFC2x Edition 3 onwards. 
		// It will be changed into an ABSTRACT supertype in future releases of IFC.

		// IfcProductRepresentation also lacks the INVERSE relation to IfcProduct
		// Let's find the IfcProducts that reference the IfcProductRepresentation anyway
		products->push((*it)->data().getInverse((&IfcSchema::IfcProduct::Class()), -1)->as<IfcSchema::IfcProduct>());
	}
	
	IfcSchema::IfcRepresentationMap::list::ptr maps = representation->RepresentationMap();
	if (maps->size() == 1) {
		IfcSchema::IfcRepresentationMap* map = *maps->begin();
		if (is_identity_transform(map->MappingOrigin())) {
			IfcSchema::IfcMappedItem::list::ptr items = map->MapUsage();
			for (IfcSchema::IfcMappedItem::list::it it = items->begin(); it != items->end(); ++it) {
				IfcSchema::IfcMappedItem* item = *it;
				if (item->StyledByItem()->size() != 0) continue;

				if (!is_identity_transform(item->MappingTarget())) {
					continue;
				}

				IfcSchema::IfcRepresentation::list::ptr reps = item->data().getInverse((&IfcSchema::IfcRepresentation::Class()), -1)->as<IfcSchema::IfcRepresentation>();
				for (IfcSchema::IfcRepresentation::list::it jt = reps->begin(); jt != reps->end(); ++jt) {
					IfcSchema::IfcRepresentation* rep = *jt;
					if (rep->Items()->size() != 1) continue;
					IfcSchema::IfcProductRepresentation::list::ptr prodreps_mapped = rep->OfProductRepresentation();
					for (IfcSchema::IfcProductRepresentation::list::it kt = prodreps_mapped->begin(); kt != prodreps_mapped->end(); ++kt) {
						IfcSchema::IfcProduct::list::ptr ps = (*kt)->data().getInverse((&IfcSchema::IfcProduct::Class()), -1)->as<IfcSchema::IfcProduct>();
						products->push(ps);
					}
				}
			}
		}
	}

	return products;
}

template <typename P, typename PP>
IfcGeom::BRepElement<P, PP>* IfcGeom::Kernel::create_brep_for_processed_representation(
    const IteratorSettings& /*settings*/, IfcSchema::IfcRepresentation* representation, IfcSchema::IfcProduct* product,
    IfcGeom::BRepElement<P, PP>* brep)
{
	int parent_id = -1;
	try {
		IfcSchema::IfcObjectDefinition* parent_object = get_decomposing_entity(product)->as<IfcSchema::IfcObjectDefinition>();
		if (parent_object) {
			parent_id = parent_object->data().id();
		}
	} catch (const std::exception& e) {
		Logger::Error(e);
	}
		
	const std::string name = product->hasName() ? product->Name() : "";
	const std::string guid = product->GlobalId();
		
	gp_Trsf trsf;
	try {
		convert(product->ObjectPlacement(),trsf);
	} catch (const std::exception& e) {
		Logger::Error(e);
	} catch (...) {
		Logger::Error("Failed to construct placement");
	}

	std::string context_string = "";
	if (representation->hasRepresentationIdentifier()) {
		context_string = representation->RepresentationIdentifier();
	} else if (representation->ContextOfItems()->hasContextType()) {
		context_string = representation->ContextOfItems()->ContextType();
	}

	const std::string product_type = product->declaration().name();

	return new BRepElement<P, PP>(
		product->data().id(),
		parent_id,
		name, 
		product_type,
		guid,
		context_string,
		trsf,
		brep->geometry_pointer(),
        product
	);
}

template IFC_GEOM_API IfcGeom::BRepElement<float, float>* IfcGeom::Kernel::create_brep_for_representation_and_product<float, float>(
    const IteratorSettings& settings, IfcSchema::IfcRepresentation* representation, IfcSchema::IfcProduct* product);
template IFC_GEOM_API IfcGeom::BRepElement<float, double>* IfcGeom::Kernel::create_brep_for_representation_and_product<float, double>(
    const IteratorSettings& settings, IfcSchema::IfcRepresentation* representation, IfcSchema::IfcProduct* product);
template IFC_GEOM_API IfcGeom::BRepElement<double, double>* IfcGeom::Kernel::create_brep_for_representation_and_product<double, double>(
	const IteratorSettings& settings, IfcSchema::IfcRepresentation* representation, IfcSchema::IfcProduct* product);

template IFC_GEOM_API IfcGeom::BRepElement<float, float>* IfcGeom::Kernel::create_brep_for_processed_representation<float, float>(
    const IteratorSettings& settings, IfcSchema::IfcRepresentation* representation, IfcSchema::IfcProduct* product, IfcGeom::BRepElement<float, float>* brep);
template IFC_GEOM_API IfcGeom::BRepElement<float, double>* IfcGeom::Kernel::create_brep_for_processed_representation<float, double>(
    const IteratorSettings& settings, IfcSchema::IfcRepresentation* representation, IfcSchema::IfcProduct* product, IfcGeom::BRepElement<float, double>* brep);
template IFC_GEOM_API IfcGeom::BRepElement<double, double>* IfcGeom::Kernel::create_brep_for_processed_representation<double, double>(
	const IteratorSettings& settings, IfcSchema::IfcRepresentation* representation, IfcSchema::IfcProduct* product, IfcGeom::BRepElement<double, double>* brep);

std::pair<std::string, double> IfcGeom::Kernel::initializeUnits(IfcSchema::IfcUnitAssignment* unit_assignment) {
	// Set default units, set length to meters, angles to undefined
	setValue(IfcGeom::Kernel::GV_LENGTH_UNIT, 1.0);
	setValue(IfcGeom::Kernel::GV_PLANEANGLE_UNIT, -1.0);

	std::string unit_name = "METER";
	double unit_magnitude = 1.;

	bool length_unit_encountered = false, angle_unit_encountered = false;

	try {
		IfcEntityList::ptr units = unit_assignment->Units();
		if (!units || !units->size()) {
			Logger::Message(Logger::LOG_ERROR, "No unit information found");
		} else {
			for (IfcEntityList::it it = units->begin(); it != units->end(); ++it) {
				IfcUtil::IfcBaseClass* base = *it;
				if (base->declaration().is(IfcSchema::IfcNamedUnit::Class())) {
					IfcSchema::IfcNamedUnit* named_unit = base->as<IfcSchema::IfcNamedUnit>();
					if (named_unit->UnitType() == IfcSchema::IfcUnitEnum::IfcUnit_LENGTHUNIT ||
						named_unit->UnitType() == IfcSchema::IfcUnitEnum::IfcUnit_PLANEANGLEUNIT)
					{
						std::string current_unit_name;
						const double current_unit_magnitude = IfcParse::get_SI_equivalent<IfcSchema>(named_unit);
						if (current_unit_magnitude != 0.) {
							if (named_unit->declaration().is(IfcSchema::IfcConversionBasedUnit::Class())) {
								IfcSchema::IfcConversionBasedUnit* u = (IfcSchema::IfcConversionBasedUnit*)base;
								current_unit_name = u->Name();
							} else if (named_unit->declaration().is(IfcSchema::IfcSIUnit::Class())) {
								IfcSchema::IfcSIUnit* si_unit = named_unit->as<IfcSchema::IfcSIUnit>();
								if (si_unit->hasPrefix()) {
									current_unit_name = IfcSchema::IfcSIPrefix::ToString(si_unit->Prefix()) + unit_name;
								}
								current_unit_name += IfcSchema::IfcSIUnitName::ToString(si_unit->Name());
							}
							if (named_unit->UnitType() == IfcSchema::IfcUnitEnum::IfcUnit_LENGTHUNIT) {
								unit_name = current_unit_name;
								unit_magnitude = current_unit_magnitude;
								setValue(IfcGeom::Kernel::GV_LENGTH_UNIT, current_unit_magnitude);
								length_unit_encountered = true;
							} else {
								setValue(IfcGeom::Kernel::GV_PLANEANGLE_UNIT, current_unit_magnitude);
								angle_unit_encountered = true;
							}
						}
					}
				}
			}
		}
	} catch (const IfcParse::IfcException& ex) {
		std::stringstream ss;
		ss << "Failed to determine unit information '" << ex.what() << "'";
		Logger::Message(Logger::LOG_ERROR, ss.str());
	}

	if (!length_unit_encountered) {
		Logger::Error("No length unit encountered");
	}

	if (!angle_unit_encountered) {
		Logger::Error("No plane angle unit encountered");
	}

	return std::pair<std::string, double>(unit_name, unit_magnitude);
}

bool IfcGeom::Kernel::convert_layerset(const IfcSchema::IfcProduct* product, std::vector<Handle_Geom_Surface>& surfaces, std::vector<const SurfaceStyle*>& styles, std::vector<double>& thicknesses) {
	IfcSchema::IfcMaterialLayerSetUsage* usage = 0;
	Handle_Geom_Surface reference_surface;

	IfcSchema::IfcRelAssociates::list::ptr associations = product->HasAssociations();
	for (IfcSchema::IfcRelAssociates::list::it it = associations->begin(); it != associations->end(); ++it) {
		IfcSchema::IfcRelAssociatesMaterial* associates_material = (**it).as<IfcSchema::IfcRelAssociatesMaterial>();
		if (associates_material) {
			usage = associates_material->RelatingMaterial()->as<IfcSchema::IfcMaterialLayerSetUsage>();
			break;
		}
	}

	if (!usage) {
		return false;
	}

	IfcSchema::IfcRepresentation* body_representation = find_representation(product, "Body");

	if (!body_representation) {
		Logger::Warning("No body representation for product", product->entity);
		return false;
	}

<<<<<<< HEAD
	if (product->declaration().is(IfcSchema::IfcWall::Class())) {
=======
	if (product->is(IfcSchema::Type::IfcWall)) {
		IfcSchema::IfcRepresentation* axis_representation = find_representation(product, "Axis");

>>>>>>> 747ddeb2
		if (!axis_representation) {
			Logger::Message(Logger::LOG_WARNING, "No axis representation for:", product);
			return false;
		}

		IfcRepresentationShapeItems axis_items;
		{
			Kernel temp = *this;
			temp.setValue(GV_DIMENSIONALITY, -1.);
			temp.convert_shapes(axis_representation, axis_items);
		}

		TopoDS_Shape axis_shape;
		flatten_shape_list(axis_items, axis_shape, false);

		TopExp_Explorer exp(axis_shape, TopAbs_EDGE);
		TopoDS_Edge axis_edge;
		int edge_count = 0;

		if (exp.More()) {
			axis_edge = TopoDS::Edge(exp.Current());
			++ edge_count;
		} else {
			Logger::Message(Logger::LOG_WARNING, "No edge found in axis representation:", product);
			return false;
		}

		double u1, u2;
		Handle_Geom_Curve axis_curve = BRep_Tool::Curve(axis_edge, u1, u2);

		if (true) { /**< @todo Why always true? */
			if (axis_curve->DynamicType() == STANDARD_TYPE(Geom_Line)) {
				Handle_Geom_Line axis_line = Handle_Geom_Line::DownCast(axis_curve);
				reference_surface = new Geom_Plane(axis_line->Lin().Location(), axis_line->Lin().Direction() ^ gp::DZ());
			} else if (axis_curve->DynamicType() == STANDARD_TYPE(Geom_Circle)) {
				Handle_Geom_Circle axis_line = Handle_Geom_Circle::DownCast(axis_curve);
				reference_surface = new Geom_CylindricalSurface(axis_line->Position(), axis_line->Radius());
			} else {
				Logger::Message(Logger::LOG_ERROR, "Unsupported underlying curve of Axis representation:", product);
				return false;
			}
		} else {
			// Unfortunately this does not work when its intersection
			// is calculated later on when the layerset is applied.
			reference_surface = new Geom_SurfaceOfLinearExtrusion(axis_curve, gp::DZ());
		}
		
	} else {
		IfcSchema::IfcExtrudedAreaSolid::list::ptr extrusions = IfcParse::traverse(body_representation)->as<IfcSchema::IfcExtrudedAreaSolid>();
		
		if (extrusions->size() != 1) {
			Logger::Message(Logger::LOG_WARNING, "No single extrusion found in body representation for:", product);
			return false;
		}

		IfcSchema::IfcExtrudedAreaSolid* extrusion = *extrusions->begin();

		gp_Trsf extrusion_position;

		bool has_position = true;
#ifdef USE_IFC4
		has_position = extrusion->hasPosition();
#endif
		if (has_position) {
			if (!convert(extrusion->Position(), extrusion_position)) {
				Logger::Message(Logger::LOG_ERROR, "Failed to convert placement for extrusion of:", product);
				return false;
			}
		}

		gp_Dir extrusion_direction;
		if (!convert(extrusion->ExtrudedDirection(), extrusion_direction)) {
			Logger::Message(Logger::LOG_ERROR, "Failed to convert direction for extrusion of:", product);
			return false;
		}

		reference_surface = new Geom_Plane(extrusion_position.TranslationPart(), extrusion_direction);
	}

	const IfcSchema::IfcMaterialLayerSet* layerset = usage->ForLayerSet();
	const bool positive = usage->DirectionSense() == IfcSchema::IfcDirectionSenseEnum::IfcDirectionSense_POSITIVE;
	double offset = usage->OffsetFromReferenceLine() * getValue(GV_LENGTH_UNIT);

	IfcSchema::IfcMaterialLayer::list::ptr material_layers = layerset->MaterialLayers();

	surfaces.push_back(new Geom_OffsetSurface(reference_surface, -offset));

	for (IfcSchema::IfcMaterialLayer::list::it it = material_layers->begin(); it != material_layers->end(); ++it) {
		styles.push_back(get_style((*it)->Material()));

		double thickness = (*it)->LayerThickness() * getValue(GV_LENGTH_UNIT);

		thicknesses.push_back(thickness);
		
		if (!positive) {
			thickness *= -1;
		}

		offset += thickness;

		if (fabs(offset) < 1.e-7) {
			surfaces.push_back(reference_surface);
		} else {
			surfaces.push_back(new Geom_OffsetSurface(reference_surface, -offset));
		}
	}

	if (positive) {
		std::reverse(surfaces.begin(), surfaces.end());
	}

	return true;
}

const Handle_Geom_Curve IfcGeom::Kernel::intersect(const Handle_Geom_Surface& a, const Handle_Geom_Surface& b) {
	GeomAPI_IntSS x(a, b, 1.e-7);
	if (x.IsDone() && x.NbLines() == 1) {
		return x.Line(1);
	} else {
		return Handle_Geom_Curve();
	}
}

const Handle_Geom_Curve IfcGeom::Kernel::intersect(const Handle_Geom_Surface& a, const TopoDS_Face& b) {
	return intersect(a, BRep_Tool::Surface(b));
}

const Handle_Geom_Curve IfcGeom::Kernel::intersect(const TopoDS_Face& a, const Handle_Geom_Surface& b) {
	return intersect(BRep_Tool::Surface(a), b);
}

bool IfcGeom::Kernel::intersect(const Handle_Geom_Curve& a, const Handle_Geom_Surface& b, gp_Pnt& p) {
	GeomAPI_IntCS x(a, b);
	if (x.IsDone() && x.NbPoints() == 1) {
		p = x.Point(1);
		return true;
	} else {
		return false;
	}
}

bool IfcGeom::Kernel::intersect(const Handle_Geom_Curve& a, const TopoDS_Face& b, gp_Pnt &c) {
	return intersect(a, BRep_Tool::Surface(b), c);
}

bool IfcGeom::Kernel::intersect(const Handle_Geom_Curve& a, const TopoDS_Shape& b, std::vector<gp_Pnt>& out) {
	TopExp_Explorer exp(b, TopAbs_FACE);
	gp_Pnt p;
	for (; exp.More(); exp.Next()) {
		if (intersect(a, TopoDS::Face(exp.Current()), p)) {
			out.push_back(p);
		}
	}
	return !out.empty();
}

bool IfcGeom::Kernel::intersect(const Handle_Geom_Surface& a, const TopoDS_Shape& b, std::vector< std::pair<Handle_Geom_Surface, Handle_Geom_Curve> >& out) {
	TopExp_Explorer exp(b, TopAbs_FACE);
	for (; exp.More(); exp.Next()) {
		const TopoDS_Face& f = TopoDS::Face(exp.Current());
		const Handle_Geom_Surface& s = BRep_Tool::Surface(f);
		Handle_Geom_Curve crv = intersect(a, s);
		if (!crv.IsNull()) {
			out.push_back(std::make_pair(s, crv));
		}
	}
	return !out.empty();
}

bool IfcGeom::Kernel::closest(const gp_Pnt& a, const std::vector<gp_Pnt>& b, gp_Pnt& c) {
	double minimal_distance = std::numeric_limits<double>::infinity();
	for (std::vector<gp_Pnt>::const_iterator it = b.begin(); it != b.end(); ++it) {
		const double d = a.Distance(*it);
		if (d < minimal_distance) {
			minimal_distance = d;
			c = *it;
		}
	}
	return minimal_distance != std::numeric_limits<double>::infinity();
}

bool IfcGeom::Kernel::project(const Handle_Geom_Curve& crv, const gp_Pnt& pt, gp_Pnt& p, double& u, double& d) {
	ShapeAnalysis_Curve sac;
	sac.Project(crv, pt, 1e-3, p, u, false);
	d = pt.Distance(p);
	return true;
}

bool IfcGeom::Kernel::find_wall_end_points(const IfcSchema::IfcWall* wall, gp_Pnt& start, gp_Pnt& end) {
	IfcSchema::IfcRepresentation* axis_representation = find_representation(wall, "Axis");
	if (!axis_representation) {
		return false;
	}
		
	IfcRepresentationShapeItems items;
	{
		Kernel temp = *this;
		temp.setValue(GV_DIMENSIONALITY, -1.);
		temp.convert_shapes(axis_representation, items);
	}

	TopoDS_Vertex a, b;
	for (IfcRepresentationShapeItems::const_iterator it = items.begin(); it != items.end(); ++it) {
		TopExp_Explorer exp(it->Shape(), TopAbs_VERTEX);
		for (; exp.More(); exp.Next()) {
			b = TopoDS::Vertex(exp.Current());
			if (a.IsNull()) {
				a = b;
			}				
		}
	}
	
	if (a.IsNull() || b.IsNull()) {
		return false;
	}

	start = BRep_Tool::Pnt(a);
	end = BRep_Tool::Pnt(b);

	return true;
}

bool IfcGeom::Kernel::fold_layers(const IfcSchema::IfcWall* wall, const IfcRepresentationShapeItems& items, const std::vector<Handle_Geom_Surface>& surfaces, const std::vector<double>& thicknesses, std::vector< std::vector<Handle_Geom_Surface> >& result) {
	bool folds_made = false;
	
	IfcSchema::IfcRelConnectsPathElements::list::ptr connections(new IfcSchema::IfcRelConnectsPathElements::list);
	connections->push(wall->ConnectedFrom()->as<IfcSchema::IfcRelConnectsPathElements>());
	connections->push(  wall->ConnectedTo()->as<IfcSchema::IfcRelConnectsPathElements>());

	typedef std::vector<Handle_Geom_Surface> surfaces_t;
	typedef std::pair<Handle_Geom_Surface, Handle_Geom_Curve> curve_on_surface;
	typedef std::vector<curve_on_surface> curves_on_surfaces_t;
	typedef std::vector< std::pair< std::pair<IfcSchema::IfcConnectionTypeEnum::Value, IfcSchema::IfcConnectionTypeEnum::Value>, const IfcSchema::IfcProduct*> > endpoint_connections_t;
	typedef std::vector< std::vector<Handle_Geom_Surface> > result_t;
	endpoint_connections_t endpoint_connections;

	for (IfcSchema::IfcRelConnectsPathElements::list::it it = connections->begin(); it != connections->end(); ++it) {
		IfcSchema::IfcRelConnectsPathElements* connection = *it;
		IfcSchema::IfcConnectionTypeEnum::Value own_type = connection->RelatedElement() == wall
			? connection->RelatedConnectionType()
			: connection->RelatingConnectionType();
		IfcSchema::IfcConnectionTypeEnum::Value other_type = connection->RelatedElement() == wall
			? connection->RelatingConnectionType()
			: connection->RelatedConnectionType();
		if (other_type != IfcSchema::IfcConnectionTypeEnum::IfcConnectionType_ATPATH && 
		   (own_type == IfcSchema::IfcConnectionTypeEnum::IfcConnectionType_ATEND ||
			own_type == IfcSchema::IfcConnectionTypeEnum::IfcConnectionType_ATSTART))
		{
			IfcSchema::IfcElement* other = connection->RelatedElement() == wall
				? connection->RelatingElement()
				: connection->RelatedElement();
			if (other->as<IfcSchema::IfcWall>()) {
				endpoint_connections.push_back(std::make_pair(std::make_pair(own_type, other_type), other));
			}
		}
	}

	if (endpoint_connections.size() == 0) {
		return false;
	}

	int connection_type_count[2] = {0,0};
	for (endpoint_connections_t::const_iterator it = endpoint_connections.begin(); it != endpoint_connections.end(); ++it) {
		const int idx = it->first.first == IfcSchema::IfcConnectionTypeEnum::IfcConnectionType_ATSTART;
		connection_type_count[idx] ++;
	}

	gp_Trsf local;
	if (!convert(wall->ObjectPlacement(), local)) {
		return false;
	}
	local.Invert();

	{
		// Copy the unfolded surfaces
		result.resize(surfaces.size());
		std::vector< std::vector<Handle_Geom_Surface> >::iterator result_it = result.begin() + 1;
		std::vector<Handle_Geom_Surface>::const_iterator input_it = surfaces.begin() + 1;
		for(; input_it != surfaces.end() - 1; ++result_it, ++input_it) {
			result_it->push_back(*input_it);
		}
	}

	gp_Pnt own_axis_start, own_axis_end;
	find_wall_end_points(wall, own_axis_start, own_axis_end);

	for (int idx = 0; idx < 2; ++idx) {
		if (connection_type_count[idx] <= 1) {
			continue;
		}
		
		/*
		IfcSchema::IfcConnectionTypeEnum::Value connection_type = idx == 1
			? IfcSchema::IfcConnectionTypeEnum::IfcConnectionType_ATSTART
			: IfcSchema::IfcConnectionTypeEnum::IfcConnectionType_ATEND;
		*/

		std::set<const IfcSchema::IfcProduct*> others;
		endpoint_connections_t::iterator it = endpoint_connections.begin();
		while (it != endpoint_connections.end()) {
			const IfcSchema::IfcProduct* other = it->second;
			if (others.find(other) != others.end()) {
				it = endpoint_connections.erase(it);
				-- connection_type_count[idx];
			} else {
				others.insert(other);
				++it;
			}
		}

		/*
		Additionally one could check whether the end points are of the wall are really ~1 LayerThickness away from each other
		for (endpoint_connections_t::const_iterator it = endpoint_connections.begin(); it != endpoint_connections.end(); ++it) {
			IfcSchema::IfcConnectionTypeEnum::Value relating_connection_type = it->first.first;
			IfcSchema::IfcConnectionTypeEnum::Value related_connection_type = it->first.second;

			if (connection_type != relating_connection_type) {
				continue;
			}

			gp_Pnt other_axis_start, other_axis_end;
			find_wall_end_points(it->second->as<IfcSchema::IfcWall>(), other_axis_start, other_axis_end);

			gp_Trsf other;
			if (!convert(it->second->ObjectPlacement(), other)) {
				continue;
			}

			other.Transforms(other_axis_start.ChangeCoord());
			local.Transforms(other_axis_start.ChangeCoord());
			other.Transforms(other_axis_end.ChangeCoord());
			local.Transforms(other_axis_end.ChangeCoord());

			const gp_Pnt& a = relating_connection_type == IfcSchema::IfcConnectionTypeEnum::IfcConnectionType_ATSTART
				? own_axis_start
				: own_axis_end;

			const gp_Pnt& b = related_connection_type == IfcSchema::IfcConnectionTypeEnum::IfcConnectionType_ATSTART
				? other_axis_start
				: other_axis_end;

			const double d = a.Distance(b);
		}
		*/
	}

	for (endpoint_connections_t::const_iterator it = endpoint_connections.begin(); it != endpoint_connections.end(); ++it) {
		IfcSchema::IfcConnectionTypeEnum::Value connection_type = it->first.first;

		// If more than one wall connects to this start/end -point assume layers do not need to be folded
		const int idx = connection_type == IfcSchema::IfcConnectionTypeEnum::IfcConnectionType_ATSTART;
		if (connection_type_count[idx] > 1) continue;

		const gp_Pnt& own_end_point = connection_type == IfcSchema::IfcConnectionTypeEnum::IfcConnectionType_ATEND
			? own_axis_end
			: own_axis_start;
		const IfcSchema::IfcProduct* other_wall = it->second;

		gp_Trsf other;
		if (!convert(other_wall->ObjectPlacement(), other)) {
			Logger::Error("Failed to convert placement", other_wall->entity);
			continue;
		}

		IfcSchema::IfcRepresentation* axis_representation = find_representation(other_wall, "Axis");

		if (!axis_representation) {
			Logger::Warning("Joined wall has no axis representation", other_wall->entity);
			continue;
		}
		
		IfcRepresentationShapeItems axis_items;
		{
			Kernel temp = *this;
			temp.setValue(GV_DIMENSIONALITY, -1.);
			temp.convert_shapes(axis_representation, axis_items);
		}

		TopoDS_Shape axis_shape;
		flatten_shape_list(axis_items, axis_shape, false);
		
		// local and other are IfcLocalPlacements and therefore have a unit
		// scale factor that can be applied by means of TopoDS_Shape::Move()
		axis_shape.Move(other);
		axis_shape.Move(local);
		
		TopoDS_Shape body_shape;
		flatten_shape_list(items, body_shape, false);

		Handle_Geom_Curve axis_curve;
		double axis_u1, axis_u2;
				
		{ 
			TopExp_Explorer exp(axis_shape, TopAbs_EDGE);
			if (!exp.More()) {
				return false;
			}

			TopoDS_Edge axis_edge = TopoDS::Edge(exp.Current());
			axis_curve = BRep_Tool::Curve(axis_edge, axis_u1, axis_u2);

			gp_Pnt other_a_1, other_a_2;
			axis_curve->D0(axis_u1, other_a_1);
			axis_curve->D0(axis_u2, other_a_2);

			if (axis_u2 < axis_u1) {
				std::swap(axis_u1, axis_u2);
			}
			exp.Next();

			for (; exp.More(); exp.Next()) {
				TopoDS_Edge axis_edge2 = TopoDS::Edge(exp.Current());
				TopExp_Explorer exp2(axis_edge2, TopAbs_VERTEX);
				for (; exp2.More(); exp2.Next()) {
					gp_Pnt p = BRep_Tool::Pnt(TopoDS::Vertex(exp2.Current()));
					gp_Pnt pp;
					double u, d;
					if (project(axis_curve, p, pp, u, d)) {
						if (u < axis_u1) axis_u1 = u;
						if (u > axis_u2) axis_u2 = u;
					}
				}				
			}
		}
		
		double layer_offset = 0;
		
		std::vector<double>::const_iterator thickness = thicknesses.begin();
		result_t::iterator result_vector = result.begin() + 1;

		for (surfaces_t::const_iterator jt = surfaces.begin() + 1; jt != surfaces.end() - 1; ++jt, ++result_vector) {
			layer_offset += *thickness++;

			bool found_intersection = false;
			boost::optional<gp_Pnt> point_outside_param_range;
			//double param;
				
			const Handle_Geom_Surface& surface = *jt;

			GeomAPI_IntCS intersections(axis_curve, surface);
			if (intersections.IsDone() && intersections.NbPoints() == 1) {
				const gp_Pnt& p = intersections.Point(1);
				double u, v, w;
				intersections.Parameters(1, u, v, w);
				if (w < axis_u1 || w > axis_u2) {
					point_outside_param_range = p;
					//param = w;
				} else {
					// Found an intersection. Layer end point is covered by connecting wall
					found_intersection = true;
					break;
				}
			}

			if (!found_intersection && point_outside_param_range) {

				/*
				Is there a bug in Open Cascade related to the intersection
				of offset surfaces constructed from linear extrusions?
				Handle_Geom_Surface xy = new Geom_Plane(gp::Origin(), gp::DZ());
				// Handle_Geom_Surface yz = new Geom_Plane(gp::Origin(), gp::DX());
				// Handle_Geom_Surface yz2 = new Geom_OffsetSurface(yz, 1.);
				Handle_Geom_Curve ln = new Geom_Line(gp::Origin(), gp::DX());
				Handle_Geom_Surface yz = new Geom_SurfaceOfLinearExtrusion(ln, gp::DZ());
				Handle_Geom_Surface yz2 = new Geom_OffsetSurface(yz, 1.);
				intersect(xy, yz2);
				*/
				
				Handle_Geom_Surface plane = new Geom_Plane(*point_outside_param_range, gp::DZ());

				curves_on_surfaces_t layer_ends;
				intersect(surface, body_shape, layer_ends);

				Handle_Geom_Curve layer_body_intersection;
				Handle_Geom_Surface body_surface;
				double mind = std::numeric_limits<double>::infinity();
				for (curves_on_surfaces_t::const_iterator kt = layer_ends.begin(); kt != layer_ends.end(); ++kt) {
					gp_Pnt p;
					gp_Vec v;
					double u, d;
					kt->second->D1(0., p, v);
					if (ALMOST_THE_SAME(0., v.Dot(gp::DZ()))) {
						// Filter horizontal curves
						continue;
					}
					if (project(kt->second, own_end_point, p, u, d)) {
						if (d < mind) {
							body_surface = kt->first;
							layer_body_intersection = kt->second;
							mind = d;
						}
					}
				}

				GeomAPI_IntCS intersection2(layer_body_intersection, plane);
				if (intersection2.IsDone() && intersection2.NbPoints() == 1) {
					const gp_Pnt& layer_end_point = intersection2.Point(1);
					GeomAPI_IntSS intersection3(surface, plane, 1.e-7);
					if (intersection3.IsDone() && intersection3.NbLines() == 1) {
						Handle_Geom_Curve layer_line = intersection3.Line(1);
						GeomAdaptor_Curve layer_line_adaptor(layer_line);
						ShapeAnalysis_Curve sac;
						gp_Pnt layer_end_point_projected; double layer_end_point_param;
						sac.Project(layer_line, layer_end_point, 1e-3, layer_end_point_projected, layer_end_point_param, false);

						GCPnts_AbscissaPoint dst(layer_line_adaptor, layer_offset, layer_end_point_param);
						if (dst.IsDone()) {
							gp_Pnt layer_fold_point;
							layer_line->D0(dst.Parameter(), layer_fold_point);
							
							GeomAPI_IntSS intersection4(body_surface, plane, 1.e-7);
							if (intersection4.IsDone() && intersection4.NbLines() == 1) {
								Handle_Geom_Curve body_trim_curve = intersection4.Line(1);
								ShapeAnalysis_Curve sac2;
								gp_Pnt layer_fold_point_projected; double layer_fold_point_param;
								sac2.Project(body_trim_curve, layer_fold_point, 1.e-7, layer_fold_point_projected, layer_fold_point_param, false);
								Handle_Geom_Curve fold_curve = new Geom_OffsetCurve(body_trim_curve->Reversed(), layer_fold_point_projected.Distance(layer_fold_point), gp::DZ());

								Handle_Geom_Surface fold_surface = new Geom_SurfaceOfLinearExtrusion(fold_curve, gp::DZ());
								result_vector->push_back(fold_surface);
								folds_made = true;
							}
						}
					}
				}
					
			}
		
		}
	}

	return folds_made;
}

bool IfcGeom::Kernel::apply_folded_layerset(const IfcRepresentationShapeItems& items, const std::vector< std::vector<Handle_Geom_Surface> >& surfaces, const std::vector<const SurfaceStyle*>& styles, IfcRepresentationShapeItems& result) {
	Bnd_Box bb;
	TopoDS_Shape input;
	flatten_shape_list(items, input, false);
	BRepBndLib::Add(input, bb);
	std::vector<double> bb_coords(6);
	bb.Get(bb_coords[0], bb_coords[1], bb_coords[2], bb_coords[3], bb_coords[4], bb_coords[5]);

	typedef std::vector< std::vector<Handle_Geom_Surface> > folded_surfaces_t;
	typedef std::vector< std::pair< TopoDS_Face, std::pair<gp_Pnt, gp_Pnt> > > faces_with_mass_t;

	std::vector<TopoDS_Shell> shells;

	// result = items;
	for (folded_surfaces_t::const_iterator it = surfaces.begin(); it != surfaces.end(); ++it) {
		if (it->empty()) {
			continue;
		} else if (it->size() == 1) {
			const Handle_Geom_Surface& surface = (*it)[0];
			double u1, v1, u2, v2;
			if (!project(surface, input, u1, v1, u2, v2)) {
				continue;
			}
			shells.push_back(BRepBuilderAPI_MakeShell(surface, u1, v1, u2, v2).Shell());
		} else {
			faces_with_mass_t solids;		
			for (folded_surfaces_t::value_type::const_iterator jt = it->begin(); jt != it->end(); ++jt) {
				const Handle_Geom_Surface& surface = *jt;
				double u1, v1, u2, v2;
				if (!project(surface, input, u1, v1, u2, v2)) {
					continue;
				}
				TopoDS_Face face = BRepBuilderAPI_MakeFace(surface, u1, u2, v1, v2, 1.e-7).Face();
				gp_Pnt p, p1, p2; gp_Vec vu, vv, n;
				surface->D1((u1+u2)/2., (v1+v2)/2., p, vu, vv);
				n = vu ^ vv;
				p1 = p.Translated( n);
				p2 = p.Translated(-n);
				solids.push_back(std::make_pair(face, std::make_pair(p1, p2)));
			}
			

			if (solids.empty()) {
				continue;
			}

			faces_with_mass_t::iterator jt = solids.begin();
			TopoDS_Face& A = jt->first;
			TopoDS_Shape An = BRepPrimAPI_MakeHalfSpace(A, jt->second.second).Solid();
			for (++jt; jt != solids.end(); ++jt) {
				TopoDS_Face& B = jt->first;
				TopoDS_Shape Bn = BRepPrimAPI_MakeHalfSpace(B, jt->second.second).Solid();

				TopoDS_Shape a = BRepAlgoAPI_Cut(A, Bn);
				if (count(a, TopAbs_FACE) == 1) {
					A = TopoDS::Face(TopExp_Explorer(a, TopAbs_FACE).Current());
				}

				TopoDS_Shape b = BRepAlgoAPI_Cut(B, An);
				if (count(b, TopAbs_FACE) == 1) {
					B = TopoDS::Face(TopExp_Explorer(b, TopAbs_FACE).Current());
				}
			}

			BRepOffsetAPI_Sewing builder;
			for (faces_with_mass_t::const_iterator kt = solids.begin(); kt != solids.end(); ++kt) {
				builder.Add(kt->first);
			}
		
			builder.Perform();
			shells.push_back(TopoDS::Shell(builder.SewedShape()));
		}
	}

	if (shells.empty()) {

		return false;

	} else if (shells.size() == 1) {
		
		for (IfcRepresentationShapeItems::const_iterator it = items.begin(); it != items.end(); ++it) {
			TopoDS_Shape a,b;
			if (split_solid_by_shell(it->Shape(), shells[0], a, b)) {
				result.push_back(IfcRepresentationShapeItem(it->Placement(), b, styles[0] ? styles[0] : &it->Style()));
				result.push_back(IfcRepresentationShapeItem(it->Placement(), a, styles[1] ? styles[1] : &it->Style()));
			} else {
				continue;
			}
		}

		return true;

	} else {

		typedef std::vector< std::vector<TopoDS_Shape> > temp_t;
		temp_t temp;

		for (IfcRepresentationShapeItems::const_iterator it = items.begin(); it != items.end(); ++it) {
			const TopoDS_Shape& s = it->Shape();
			TopoDS_Solid sld;
			ensure_fit_for_subtraction(s, sld);
			std::vector<TopoDS_Shape> temp2;
			temp2.push_back(sld);
			temp.push_back(temp2);
		}

		for (unsigned i = 0; i < shells.size(); ++i) {
			for(temp_t::iterator it = temp.begin(); it != temp.end(); ++it) {
				TopoDS_Shape a,b;
				TopoDS_Shape& ab = (*it)[(*it).size() - 1];
				
				if (split_solid_by_shell(ab, shells[i], a, b)) {
					ab = b;
					it->push_back(a);
				} else {
					continue;
				}
			}
		}

		IfcRepresentationShapeItems::const_iterator it1 = items.begin();
		temp_t::const_iterator it2 = temp.begin();
		
		for(; it1 != items.end(); ++it1, ++it2) {
			std::vector<const SurfaceStyle*>::const_iterator it4 = styles.begin();
			for (temp_t::value_type::const_iterator it3 = it2->begin(); it3 != it2->end(); ++it3, ++it4) {
				result.push_back(IfcRepresentationShapeItem(it1->Placement(), *it3, (*it4) ? (*it4) : &it1->Style()));
			}
		}

		return true;

	}

}

bool IfcGeom::Kernel::apply_layerset(const IfcRepresentationShapeItems& items, const std::vector<Handle_Geom_Surface>& surfaces, const std::vector<const SurfaceStyle*>& styles, IfcRepresentationShapeItems& result) {
	if (surfaces.size() < 3) {

		return false;

	} else if (surfaces.size() == 3) {
		
		for (IfcRepresentationShapeItems::const_iterator it = items.begin(); it != items.end(); ++it) {
			TopoDS_Shape a,b;
			if (split_solid_by_surface(it->Shape(), surfaces[1], a, b)) {
				result.push_back(IfcRepresentationShapeItem(it->Placement(), b, styles[0] ? styles[0] : &it->Style()));
				result.push_back(IfcRepresentationShapeItem(it->Placement(), a, styles[1] ? styles[1] : &it->Style()));
			} else {
				continue;
			}
		}

		return true;

	} else {

		/*
		// Determine whether sequence of surfaces is consistent with surface normal, so that
		// layer operations are applied in the correct order. This seems to be always the case.
		Bnd_Box bb;
		for (IfcRepresentationShapeItems::const_iterator it = items.begin(); it != items.end(); ++it) {
			BRepBndLib::Add(it->Shape(), bb);
		}

		double x1, y1, z1, x2, y2, z2; 
		bb.Get(x1, y1, z1, x2, y2, z2);
		gp_Pnt p1(x1, y1, z1);
		gp_Pnt p2(x2, y2, z2);
		gp_Pnt avg = (p1.XYZ() + p2.XYZ()) / 2.;

		ShapeAnalysis_Surface sas1(surfaces[0]);
		ShapeAnalysis_Surface sas2(surfaces[1]);
		const gp_Pnt2d uv = sas1.ValueOfUV(avg, 1e-3);
		
		gp_Pnt ps1, ps2, mass;
		gp_Vec du1, dv1, du2, dv2;
		surfaces[0]->D1(uv.X(), uv.Y(), ps1, du1, dv1);
		const gp_Vec n1 = dv1.XYZ() ^ du1.XYZ();
		
		const bool reversed = gp_Dir(ps2.XYZ() - ps1.XYZ()).Dot(n1) < 0.;
		
		surfaces[surfaces.size() - 1]->D0(uv.X(), uv.Y(), mass);
		mass.ChangeCoord() += n1.XYZ();
		*/
		
		typedef std::vector< std::vector<TopoDS_Shape> > temp_t;
		temp_t temp;

		for (IfcRepresentationShapeItems::const_iterator it = items.begin(); it != items.end(); ++it) {
			// No transformation on purpose in order not interfere with layerset alignment
			const TopoDS_Shape& s = it->Shape();
			TopoDS_Solid sld;
			ensure_fit_for_subtraction(s, sld);
			std::vector<TopoDS_Shape> temp2;
			temp2.push_back(sld);
			temp.push_back(temp2);
		}

		for (unsigned i = 1; i < surfaces.size() - 1; ++i) {
			for(temp_t::iterator it = temp.begin(); it != temp.end(); ++it) {
				TopoDS_Shape a,b;
				TopoDS_Shape& ab = (*it)[(*it).size() - 1];
				
				if (split_solid_by_surface(ab, surfaces[i], a, b)) {
					ab = b;
					it->push_back(a);
				} else {
					continue;
				}
			}
		}

		IfcRepresentationShapeItems::const_iterator it1 = items.begin();
		temp_t::const_iterator it2 = temp.begin();
		
		for(; it1 != items.end(); ++it1, ++it2) {
			std::vector<const SurfaceStyle*>::const_iterator it4 = styles.begin();
			for (temp_t::value_type::const_iterator it3 = it2->begin(); it3 != it2->end(); ++it3, ++it4) {
				result.push_back(IfcRepresentationShapeItem(it1->Placement(), *it3, (*it4) ? (*it4) : &it1->Style()));
			}
		}

		return true;
	}
}

IfcSchema::IfcRepresentation* IfcGeom::Kernel::find_representation(const IfcSchema::IfcProduct* product, const std::string& identifier) {
	if (!product->hasRepresentation()) return 0;
	IfcSchema::IfcProductRepresentation* prod_rep = product->Representation();
	IfcSchema::IfcRepresentation::list::ptr reps = prod_rep->Representations();
	for (IfcSchema::IfcRepresentation::list::it it = reps->begin(); it != reps->end(); ++it) {
		if ((**it).hasRepresentationIdentifier() && (**it).RepresentationIdentifier() == identifier) {
			return *it;
		}
	}
	return 0;
}

bool IfcGeom::Kernel::split_solid_by_surface(const TopoDS_Shape& input, const Handle_Geom_Surface& surface, TopoDS_Shape& front, TopoDS_Shape& back) {
	// Use an unbounded surface, that isolate part of the input shape,
	// to split this shape into two parts. Make sure that the addition
	// of the two result volumes matches that of the input.

	double u1, v1, u2, v2;
	if (!project(surface, input, u1, v1, u2, v2)) {
		return false;
	}

	TopoDS_Face face = BRepBuilderAPI_MakeFace(surface, u1, u2, v1, v2, 1.e-7).Face();
	gp_Pnt p, p1, p2; gp_Vec vu, vv, n;
	surface->D1((u1+u2)/2., (v1+v2)/2., p, vu, vv);
	n = vu ^ vv;
	p1 = p.Translated(-n);
	TopoDS_Solid solid = BRepPrimAPI_MakeHalfSpace(face, p1).Solid();

	const bool b = split_solid_by_shell(input, solid, front, back);
	return b;
}

bool IfcGeom::Kernel::split_solid_by_shell(const TopoDS_Shape& input, const TopoDS_Shape& shell, TopoDS_Shape& front, TopoDS_Shape& back) {
	// Use a shell, typically one or more connected faces, that isolate part
	// of the input shape, to split this shape into two parts. Make sure that
	// the addition of the two result volumes matches that of the input.
	
	TopoDS_Solid solid;
	if (shell.ShapeType() == TopAbs_SHELL) {
		solid = BRepBuilderAPI_MakeSolid(TopoDS::Shell(shell)).Solid();
	} else if (shell.ShapeType() == TopAbs_SOLID) {
		solid = TopoDS::Solid(shell);
	} else {
		return false;
	}
	apply_tolerance(solid, getValue(GV_PRECISION));

#if OCC_VERSION_HEX >= 0x70300
	TopTools_ListOfShape shapes;
#else
	BOPCol_ListOfShape shapes;
#endif
	shapes.Append(input);
	shapes.Append(solid);
	BOPAlgo_PaveFiller filler(new NCollection_IncAllocator); // TODO: Does this need to be freed?
	filler.SetArguments(shapes);
	filler.Perform();
	front = BRepAlgoAPI_Cut(input, solid, filler);
	back = BRepAlgoAPI_Common(input, solid, filler);

	bool is_null[2];

	for (int i = 0; i < 2; ++i) {
		TopoDS_Shape& shape = i == 0 ? front : back;
        const bool result_is_null = is_null[i] = shape.IsNull() != 0;
		if (result_is_null) {
			continue;
		}
		try {
			ShapeFix_Shape fix(shape);
			if (fix.Perform()) {
				shape = fix.Shape();
			}
		} catch (const Standard_Failure& e) {
			if (e.GetMessageString() && strlen(e.GetMessageString())) {
				Logger::Error(e.GetMessageString());
			} else {
				Logger::Error("Unknown error performing fixes");
			}
		} catch (...) {
			Logger::Error("Unknown error performing fixes");
		}
		BRepCheck_Analyzer analyser(shape);
		bool is_valid = analyser.IsValid() != 0;
		if (!is_valid) {
			return false;
		}
	}

	if (is_null[0] || is_null[1]) {
		Logger::Message(Logger::LOG_ERROR, "Null result obtained from layerset slicing");
		if (is_null[0] && is_null[1]) {
			return false;
		}
	}

	const double ab = shape_volume(input);
	const double a  = shape_volume(front);
	const double b  = shape_volume(back);

	return ALMOST_THE_SAME(ab, a+b, 1.e-3);
}

bool IfcGeom::Kernel::project(const Handle_Geom_Surface& srf, const TopoDS_Shape& shp, double& u1, double& v1, double& u2, double& v2, double widen) {
	ShapeAnalysis_Surface sas(srf);

	u1 = v1 = +std::numeric_limits<double>::infinity();
	u2 = v2 = -std::numeric_limits<double>::infinity();

	gp_Pnt median;
	int vertex_count = 0;
	for (TopExp_Explorer exp(shp, TopAbs_VERTEX); exp.More(); exp.Next(), ++vertex_count) {
		gp_Pnt p = BRep_Tool::Pnt(TopoDS::Vertex(exp.Current()));
		median.ChangeCoord() += p.XYZ();

		const gp_Pnt2d uv = sas.ValueOfUV(p, 1e-3);
		
		if (uv.X() < u1) u1 = uv.X();
		if (uv.Y() < v1) v1 = uv.Y();
		if (uv.X() > u2) u2 = uv.X();
		if (uv.Y() > v2) v2 = uv.Y();
	}

	if (vertex_count == 0) {
		return false;
	}

	// Add a little bit of resolution so that the median is shifted towards the mass
	// of the curve. This helps to find the parameter ordering for conic surfaces.
	for (TopExp_Explorer exp(shp, TopAbs_EDGE); exp.More(); exp.Next(), ++vertex_count) {
		const TopoDS_Edge& e = TopoDS::Edge(exp.Current());
		
		double a, b;
		Handle_Geom_Curve crv = BRep_Tool::Curve(e, a, b);
		gp_Pnt p;
		crv->D0((a + b) / 2., p);

		median.ChangeCoord() += p.XYZ();
	}
	
	median.ChangeCoord().Divide(vertex_count);
	const gp_Pnt2d uv = sas.ValueOfUV(median, 1e-3);
	
	if (uv.X() < u1 || uv.X() > u2) {
		std::swap(u1, u2);
	}

	u1 -= widen;
	u2 += widen;
	v1 -= widen;
	v2 += widen;
	
	return true;
}

const IfcSchema::IfcRepresentationItem* IfcGeom::Kernel::find_item_carrying_style(const IfcSchema::IfcRepresentationItem* item) {
	if (item->StyledByItem()->size()) {
		return item;
	}

	while (item->declaration().is(IfcSchema::IfcBooleanClippingResult::Class())) {
		// All instantiations of IfcBooleanOperand (type of FirstOperand) are subtypes of
		// IfcGeometricRepresentationItem
		item = (IfcSchema::IfcGeometricRepresentationItem*) ((IfcSchema::IfcBooleanClippingResult*) item)->FirstOperand();
		if (item->StyledByItem()->size()) {
			return item;
		}
	}

	// TODO: Ideally this would be done for other entities (such as IfcCsgSolid) as well.
	// But neither are these very prevalent, nor does the current IfcOpenShell style
	// mechanism enable to conveniently style subshapes, which would be necessary for
	// distinctly styled union operands.

	return item;
}

bool IfcGeom::Kernel::is_identity_transform(IfcUtil::IfcBaseClass* l) {
	IfcSchema::IfcAxis2Placement2D* ax2d;
	IfcSchema::IfcAxis2Placement3D* ax3d;

	IfcSchema::IfcCartesianTransformationOperator2D* op2d;
	IfcSchema::IfcCartesianTransformationOperator3D* op3d;
	IfcSchema::IfcCartesianTransformationOperator2DnonUniform* op2dnonu;
	IfcSchema::IfcCartesianTransformationOperator3DnonUniform* op3dnonu;

	if((op2dnonu = l->as<IfcSchema::IfcCartesianTransformationOperator2DnonUniform>()) != 0) {
		gp_GTrsf2d gtrsf2d;
		convert(op2dnonu, gtrsf2d);
		return gtrsf2d.Form() == gp_Identity;
	} else if ((op2d = l->as<IfcSchema::IfcCartesianTransformationOperator2D>()) != 0) {
		gp_Trsf2d trsf2d;
		convert(op2d, trsf2d);
		return trsf2d.Form() == gp_Identity;
	} else if((op3dnonu = l->as<IfcSchema::IfcCartesianTransformationOperator3DnonUniform>()) != 0) {
		gp_GTrsf gtrsf;
		convert(op3dnonu, gtrsf);
		return gtrsf.Form() == gp_Identity;
	} else if ((op3d = l->as<IfcSchema::IfcCartesianTransformationOperator3D>()) != 0) {
		gp_Trsf trsf;
		convert(op3d, trsf);
		return trsf.Form() == gp_Identity;
	} else if((ax2d = l->as<IfcSchema::IfcAxis2Placement2D>()) != 0) {
		gp_Trsf2d trsf2d;
		convert(ax2d, trsf2d);
		return trsf2d.Form() == gp_Identity;
	} else if ((ax3d = l->as<IfcSchema::IfcAxis2Placement3D>()) != 0) {
		gp_Trsf trsf;
		convert(ax3d, trsf);
		return trsf.Form() == gp_Identity;
	} else {
		throw IfcParse::IfcException("Invalid valuation for IfcAxis2Placement / IfcCartesianTransformationOperator");
	}
}

bool IfcGeom::Kernel::approximate_plane_through_wire(const TopoDS_Wire& wire, gp_Pln& plane) {
	// Newell's Method is used for the normal calculation
	// as a simple edge cross product can give opposite results
	// for a concave face boundary.
	// Reference: Graphics Gems III p. 231

	double x = 0, y = 0, z = 0;
	gp_Pnt current, previous, first;
	gp_XYZ center;
	int n = 0;
	
	BRepTools_WireExplorer exp(wire);

	for (;; exp.Next()) {
		const bool has_more = exp.More() != 0;
		if (has_more) {
			const TopoDS_Vertex& v = exp.CurrentVertex();
			current = BRep_Tool::Pnt(v);
			center += current.XYZ();
		} else {
			current = first;
		}
		if (n) {
			const double& xn = previous.X();
			const double& yn = previous.Y();
			const double& zn = previous.Z();
			const double& xn1 = current.X();
			const double& yn1 = current.Y();
			const double& zn1 = current.Z();
			x += (yn - yn1)*(zn + zn1);
			y += (xn + xn1)*(zn - zn1);
			z += (xn - xn1)*(yn + yn1);
		} else {
			first = current;
		}
		if (!has_more) {
			break;
		}
		previous = current;
		++n;
	}

	if (n < 3) {
		return false;
	}

	plane = gp_Pln(center / n, gp_Dir(x, y, z));
	return true;
}

bool IfcGeom::Kernel::flatten_wire(TopoDS_Wire& wire) {
	gp_Pln pln;
	if (!approximate_plane_through_wire(wire, pln)) {
		return false;
	}
	TopoDS_Face face = BRepBuilderAPI_MakeFace(pln).Face();
	BRepAlgo_NormalProjection proj(face);
	proj.Add(wire);
	proj.Build();
	if (!proj.IsDone()) {
		return false;
	}
	TopTools_ListOfShape list;
	proj.BuildWire(list);
	if (list.Extent() != 1) {
		return false;
	}
	wire = TopoDS::Wire(list.First());
	return true;
}

bool IfcGeom::Kernel::triangulate_wire(const TopoDS_Wire& wire, TopTools_ListOfShape& faces) {
	// This is a bit of a precarious approach, but seems to work for the 
	// versions of OCCT tested for. OCCT has a Delaunay triangulation function 
	// BRepMesh_Delaun, but it is notoriously hard to interpret the results 
	// (due to the Bowyer-Watson super triangle perhaps?). Therefore 
	// alternatively we use the regular OCCT incremental mesher on a new face 
	// created from the UV coordinates of the original wire. Pray to our gods 
	// that the vertex coordinates are unaffected by the meshing algorithm and 
	// map them back to 3d coordinates when iterating over the mesh triangles. 

	typedef std::pair<double, double> uv_node;

	gp_Pln pln;
	if (!approximate_plane_through_wire(wire, pln)) {
		return false;
	}

	const gp_XYZ& udir = pln.Position().XDirection().XYZ();
	const gp_XYZ& vdir = pln.Position().YDirection().XYZ();
	const gp_XYZ& pnt = pln.Position().Location().XYZ();
	
	BRepTools_WireExplorer exp(wire);
	BRepBuilderAPI_MakePolygon mp;
	std::map<uv_node, gp_Pnt> mapping;

	// Add UV coordinates to a newly created polygon
	for (; exp.More(); exp.Next()) {
		gp_Pnt p = BRep_Tool::Pnt(exp.CurrentVertex());
		double u = (p.XYZ() - pnt).Dot(udir);
		double v = (p.XYZ() - pnt).Dot(vdir);
		mp.Add(gp_Pnt(u, v, 0));
		mapping.insert(std::make_pair(std::make_pair(u, v), p));
	}

	// Not closed by default
	mp.Close();

	// Create a new face from the {u,v,0} wire and mesh the face
	TopoDS_Face face = BRepBuilderAPI_MakeFace(mp.Wire());
	BRepMesh_IncrementalMesh(face, Precision::Confusion());

	int n123[3]; 
	TopLoc_Location loc;
	Handle_Poly_Triangulation tri = BRep_Tool::Triangulation(face, loc);
	
	if (!tri.IsNull()) {
		const TColgp_Array1OfPnt& nodes = tri->Nodes();

		const Poly_Array1OfTriangle& triangles = tri->Triangles();
		for (int i = 1; i <= triangles.Length(); ++i) {			
			if (face.Orientation() == TopAbs_REVERSED)
				triangles(i).Get(n123[2], n123[1], n123[0]);
			else triangles(i).Get(n123[0], n123[1], n123[2]);
			
			// Create polygons from the mesh vertices
			BRepBuilderAPI_MakePolygon mp2;
			for (int j = 0; j < 3; ++j) {
				const gp_Pnt& uv = nodes.Value(n123[j]);
				uv_node key = std::make_pair(uv.X(), uv.Y());

				if (mapping.find(key) == mapping.end()) {
					Logger::Error("Internal error: unable to unproject uv-mesh");
					return false;
				}

				const gp_Pnt& p = mapping.find(key)->second;
				mp2.Add(p);
			}
			mp2.Close();

			BRepBuilderAPI_MakeFace mf(mp2.Wire());
			if (mf.IsDone()) {
				TopoDS_Face triangle_face = mf.Face();
				TopoDS_Iterator jt(triangle_face, false);
				for (; jt.More(); jt.Next()) {
					const TopoDS_Wire& w = TopoDS::Wire(jt.Value());
					if (w.Orientation() != wire.Orientation()) {
						triangle_face.Reverse();
					}
				}
				faces.Append(triangle_face);
			}
		}
	}

	return true;
}

TopoDS_Shape IfcGeom::Kernel::apply_transformation(const TopoDS_Shape& s, const gp_Trsf& t) {
	if (t.Form() == gp_Identity) {
		return s;
	} else {
		/// @todo set to 1. and exactly 1. or use epsilon?
		if (t.ScaleFactor() != 1.) {
			return BRepBuilderAPI_Transform(s, t, true);
		} else {
			return s.Moved(t);
		}
	}
}

TopoDS_Shape IfcGeom::Kernel::apply_transformation(const TopoDS_Shape& s, const gp_GTrsf& t) {
	if (t.Form() == gp_Other) {
		return BRepBuilderAPI_GTransform(s, t, true);
	} else {

		return apply_transformation(s, t.Trsf());
	}
}

namespace {

	/*
	 * A small helper utility to wrap around a numeric range
	*/
	class bounded_int {
	private:
		int i;
		size_t n;
	public:
		bounded_int(int i, size_t n) : i(i), n(n) {}

		bounded_int& operator--() {
			--i;
			if (i == -1) {
				i = n - 1;
			}
			return *this;
		}

		bounded_int& operator++() {
			++i;
			if (i == (int) n) {
				i = 0;
			}
			return *this;
		}

		operator int() { return i; }
	};

	std::string format_pnt(const gp_Pnt& p) {
		std::stringstream ss;
		ss << std::fixed << std::setprecision(4) << p.X() << " " << p.Y() << " " << p.Z();
		return ss.str();
	}

	std::string format_edge(const TopoDS_Edge& e) {
		std::stringstream ss;
		TopoDS_Vertex v1, v2;
		TopExp::Vertices(e, v1, v2);
		gp_Pnt p1 = BRep_Tool::Pnt(v1);
		gp_Pnt p2 = BRep_Tool::Pnt(v2);
		ss << "edge " << format_pnt(p1) << " -> " << format_pnt(p2);
		return ss.str();
	}

}

bool IfcGeom::Kernel::wire_intersections(const TopoDS_Wire& wire, TopTools_ListOfShape& wires) {
	if (!wire.Closed()) {
		wires.Append(wire);
		return false;
	}

	int n = count(wire, TopAbs_EDGE);
	if (n < 3) {
		wires.Append(wire);
		return false;
	}

	// Note: initialize empty
	Handle(ShapeExtend_WireData) wd = new ShapeExtend_WireData();

	// ... to be sure to get consecutive edges
	BRepTools_WireExplorer exp(wire);
	IfcGeom::impl::tree<int> tree;

	int edge_idx = 0;
	for (; exp.More(); exp.Next()) {
		wd->Add(exp.Current());
		if (n > 64) {
			// tfk: indices in tree are 0-based vd 1-based in wiredata
			tree.add(edge_idx++, exp.Current());
		}
	}

	if (wd->NbEdges() != n) {
		// If the number of edges differs, BRepTools_WireExplorer did not
		// reach every edge, probably due to loops exactly at vertex locations.
		// This is not supported by this algorithm which only elimates loops
		// due to edge crossings.

		throw geometry_exception("Invalid loop");
	}
	
	bool intersected = false;

	// tfk: Extrema on infinite curves proved to be more robust.
	// TopoDS_Face face = BRepBuilderAPI_MakeFace(wire, true).Face();
	// ShapeAnalysis_Wire saw(wd, face, getValue(GV_PRECISION));
	
	const double eps = (std::min)(min_edge_length(wire) / 2., getValue(GV_PRECISION) * 10.);

	for (int i = 2; i < n; ++i) {

		std::vector<int> js;
		if (n > 64) {
			Bnd_Box b;
			BRepBndLib::Add(wd->Edge(i + 1), b);
			b.Enlarge(eps);
			js = tree.select_box(b, false);
		} else {
			boost::push_back(js, boost::irange(0, i - 1));
		}

		for(std::vector<int>::const_iterator it = js.begin(); it != js.end(); ++it) {
            int j = *it;

			if (n > 64) {
				if (j > i) {
					continue;
				}
				if ((std::max)(i, j) - (std::min)(i, j) <= 1) {
					continue;
				}
			} 
			
			// Only check non-consecutive edges
			if (i == n - 1 && j == 0) continue;
			
			double u11, u12, u21, u22, U1, U2;
			GeomAPI_ExtremaCurveCurve ecc(
				BRep_Tool::Curve(wd->Edge(i + 1), u11, u12),
				BRep_Tool::Curve(wd->Edge(j + 1), u21, u22)
			);

			// @todo: extend this to work in case of multiple extrema and curved segments.
			const bool unbounded_intersects = (ecc.NbExtrema() == 1 && ecc.Distance(1) < eps);
			if (unbounded_intersects) {
				ecc.Parameters(1, U1, U2);

				if (u11 > u12) {
					std::swap(u11, u12);
				}
				if (u21 > u22) {
					std::swap(u21, u22);
				}

				/// @todo: tfk: probably need different thresholds on non-linear curves
				u11 -= eps;
				u12 += eps;
				u21 -= eps;
				u22 += eps;

				// tfk: code below is for ShapeAnalysis_Wire::CheckIntersectingEdges()
				// IntRes2d_SequenceOfIntersectionPoint points2d;
				// TColgp_SequenceOfPnt points3d;
				// TColStd_SequenceOfReal errors;
				// if (saw.CheckIntersectingEdges(i + 1, j + 1, points2d, points3d, errors)) {

				if (u11 < U1 && U1 < u12 && u21 < U2 && U2 < u22) {

					intersected = true;

					// Explore a forward and backward cycle from the intersection point
					for (int fb = 0; fb <= 1; ++fb) {
						const bool forward = fb == 0;

						BRepBuilderAPI_MakeWire mw;
						bool first = true;

						for (bounded_int k(j, n);;) {
							bool intersecting = k == j || k == i;
							if (intersecting) {
								TopoDS_Edge e = wd->Edge(k + 1);

								TopoDS_Vertex v1, v2;
								TopExp::Vertices(e, v1, v2);
								const TopoDS_Vertex* v = first == forward ? &v2 : &v1;

								// gp_Pnt p2 = points3d.Value(1);

								gp_Pnt p1 = BRep_Tool::Pnt(*v);
								gp_Pnt pp1, pp2;
								ecc.Points(1, pp1, pp2);
								const gp_Pnt& p2 = k == i ? pp1 : pp2;

								// Substitute with a new edge from/to the intersection point
								if (p1.Distance(p2) > getValue(GV_PRECISION) * 2) {
									double _, __;
									Handle_Geom_Curve crv = BRep_Tool::Curve(e, _, __);
									BRepBuilderAPI_MakeEdge me(crv, p1, p2);
									TopoDS_Edge ed = me.Edge();
									mw.Add(ed);
								}

								first = false;
							} else {
								// Re-use original edge
								mw.Add(wd->Edge(k + 1));
							}

							if (k == i) {
								break;
							}

							if (forward) {
								++k;
							} else {
								--k;
							}
						}

						// Recursively process both cuts
						wire_intersections(mw.Wire(), wires);
					}

					return true;
				}

			}
		}
	}

	// No intersections found, append original wire
	if (!intersected) {
		wires.Append(wire);
	}

	return intersected;
}

void IfcGeom::Kernel::select_largest(const TopTools_ListOfShape& shapes, TopoDS_Shape& largest) {
	double mass = 0.;	
	TopTools_ListIteratorOfListOfShape it(shapes);
	for (; it.More(); it.Next()) {
		/*
		// tfk: bounding box is more efficient probably
		const TopoDS_Wire& w = TopoDS::Wire(it.Value());
		TopoDS_Face face = BRepBuilderAPI_MakeFace(w).Face();
		const double m = face_area(face);
		*/

		Bnd_Box bb;
		BRepBndLib::AddClose(it.Value(), bb);
		double xyz_min[3], xyz_max[3];
		bb.Get(xyz_min[0], xyz_min[1], xyz_min[2], xyz_max[0], xyz_max[1], xyz_max[2]);
		const double eps = getValue(GV_PRECISION);

		double m = 1.;
		for (int i = 0; i < 3; ++i) {
			if (Precision::IsNegativeInfinite(xyz_min[i])) {
				xyz_min[i] = 0.;
			}
			if (Precision::IsInfinite(xyz_max[i])) {
				xyz_max[i] = 0.;
			}			
			m *= (xyz_max[i] + eps) - (xyz_min[i] - eps);
		}

		if (m > mass) {
			mass = m;
			largest = it.Value();
		}
	}
}

bool IfcGeom::Kernel::fit_halfspace(const TopoDS_Shape& a, const TopoDS_Shape& b, TopoDS_Shape& box, double& height) {
	TopExp_Explorer exp(b, TopAbs_FACE);
	if (!exp.More()) {
		return false;
	}

	TopoDS_Face face = TopoDS::Face(exp.Current());
	exp.Next();

	if (exp.More()) {
		return false;
	}

	Handle(Geom_Surface) surf = BRep_Tool::Surface(face);

	// const gp_XYZ xyz = a.Location().Transformation().TranslationPart();
	// std::cout << "dz " << xyz.Z() << std::endl;

	if (surf->DynamicType() != STANDARD_TYPE(Geom_Plane)) {
		return false;
	}

	Bnd_Box bb;
	BRepBndLib::Add(a, bb);

	if (bb.IsVoid()) {
		return false;
	}

	double xs[2], ys[2], zs[2];
	bb.Get(xs[0], ys[0], zs[0], xs[1], ys[1], zs[1]);

	gp_Pln pln = Handle(Geom_Plane)::DownCast(surf)->Pln();

	gp_Pnt P = pln.Position().Location();
	gp_Vec z = pln.Position().Direction();
	gp_Vec x = pln.Position().XDirection();
	gp_Vec y = pln.Position().YDirection();

	if (face.Orientation() != TopAbs_REVERSED) {
		z.Reverse();
	}

	double D, Umin, Umax, Vmin, Vmax;
	D = 0.;
	Umin = Vmin = +std::numeric_limits<double>::infinity();
	Umax = Vmax = -std::numeric_limits<double>::infinity();

	for (int i = 0; i < 2; ++i) {
		for (int j = 0; j < 2; ++j) {
			for (int k = 0; k < 2; ++k) {
				gp_Pnt p(xs[i], ys[j], zs[k]);
				
				gp_Vec d = p.XYZ() - P.XYZ();
				const double u = d.Dot(x);
				const double v = d.Dot(y);
				const double w = d.Dot(z);

				if (w > D) {
					D = w;
				}
				if (u < Umin) {
					Umin = u;
				}
				if (u > Umax) {
					Umax = u;
				}
				if (v < Vmin) {
					Vmin = v;
				}
				if (v > Vmax) {
					Vmax = v;
				}
			}
		}
	}

	const double eps = getValue(GV_PRECISION) * 1000.;

	BRepBuilderAPI_MakePolygon poly;
	poly.Add(P.XYZ() + x.XYZ() * (Umin - eps) + y.XYZ() * (Vmin - eps));
	poly.Add(P.XYZ() + x.XYZ() * (Umax + eps) + y.XYZ() * (Vmin - eps));
	poly.Add(P.XYZ() + x.XYZ() * (Umax + eps) + y.XYZ() * (Vmax + eps));
	poly.Add(P.XYZ() + x.XYZ() * (Umin - eps) + y.XYZ() * (Vmax + eps));
	poly.Close();

	BRepBuilderAPI_MakeFace mf(surf, poly.Wire(), true);

	gp_Vec vec = gp_Vec(z.XYZ() * (D + eps));

	BRepPrimAPI_MakePrism mp(mf.Face(), vec);
	box = mp.Shape();
	
	height = D;
	return true;
}

#if OCC_VERSION_HEX < 0x60900
bool IfcGeom::Kernel::boolean_operation(const TopoDS_Shape& a, const TopTools_ListOfShape& b, BOPAlgo_Operation op, TopoDS_Shape& result) {
	result = a;
	TopTools_ListIteratorOfListOfShape it(b);
	for (; it.More(); it.Next()) {
		TopoDS_Shape r;
		if (!boolean_operation(result, it.Value(), op, r)) {
			return false;
		}
		result = r;
	}
	return true;
}
bool IfcGeom::Kernel::boolean_operation(const TopoDS_Shape& a, const TopoDS_Shape& b, BOPAlgo_Operation op, TopoDS_Shape& result) {
	bool succesful = true;
	BRepAlgoAPI_BooleanOperation* builder;
	if (op == BOPAlgo_CUT) {
		builder = new BRepAlgoAPI_Cut(a, b);
	} else if (op == BOPAlgo_COMMON) {
		builder = new BRepAlgoAPI_Common(a, b);
	} else if (op == BOPAlgo_FUSE) {
		builder = new BRepAlgoAPI_Fuse(a, b);
	} else {
		return false;
	}
	if (builder->IsDone()) {
		TopoDS_Shape r = *builder;
		succesful = BRepCheck_Analyzer(r).IsValid() != 0;
		if (succesful) {
			result = r;

			ShapeFix_Shape fix(result);
			try {
				fix.Perform();
				result = fix.Shape();
			} catch (...) {
				Logger::Message(Logger::LOG_WARNING, "Shape healing failed on boolean result");
			}

		} else {
			// Increase tolerance max 3 times until succesful
			TopoDS_Shape a2 = a;
			TopoDS_Shape b2 = b;
			ShapeAnalysis_ShapeTolerance tolerance;
			const double t1 = tolerance.Tolerance(a, 1) * 10.;
			const double t2 = tolerance.Tolerance(b, 1) * 10.;
			if (((std::max)(t1, t2) + 1e-15) > getValue(GV_PRECISION) * 1000.) {
				return false;
			}
			apply_tolerance(a2, t1);
			apply_tolerance(b2, t2);
			succesful = boolean_operation(a2, b2, op, result);
		}
	}
	delete builder;
	return succesful;
}
#else
bool IfcGeom::Kernel::boolean_operation(const TopoDS_Shape& a, const TopTools_ListOfShape& b_, BOPAlgo_Operation op, TopoDS_Shape& result, double fuzziness) {
	bool success = false;
	BRepAlgoAPI_BooleanOperation* builder;
	TopTools_ListOfShape B, b;
	if (op == BOPAlgo_CUT) {
		builder = new BRepAlgoAPI_Cut();
		bounding_box_overlap(getValue(GV_PRECISION), a, b_, b);
	} else if (op == BOPAlgo_COMMON) {
		builder = new BRepAlgoAPI_Common();
		b = b_;
	} else if (op == BOPAlgo_FUSE) {
		builder = new BRepAlgoAPI_Fuse();
		b = b_;
	} else {
		return false;
	}

	if (b.Extent() == 0) {
		result = a;
		return true;
	}

	if (fuzziness < 0.) {
		fuzziness = getValue(GV_PRECISION);
	}

	double min_len = (std::min)(min_edge_length(a), min_vertex_edge_distance(a, getValue(GV_PRECISION)));
	TopTools_ListIteratorOfListOfShape it(b);
	for (; it.More(); it.Next()) {
		double d = min_edge_length(it.Value());
		if (d < min_len) {
			min_len = d;
		}
		d = min_vertex_edge_distance(it.Value(), getValue(GV_PRECISION));
		if (d < min_len) {
			min_len = d;
		}
	}

	const double fuzz = (std::min)(min_len / 10., fuzziness);

	TopTools_ListOfShape s1s;
	s1s.Append(copy_operand(a));
#if OCC_VERSION_HEX >= 0x70000
	builder->SetNonDestructive(true);
#endif
	builder->SetFuzzyValue(fuzz);
	builder->SetArguments(s1s);
	copy_operand(b, B);
	builder->SetTools(B);
	builder->Build();
	if (builder->IsDone()) {
		TopoDS_Shape r = *builder;

		ShapeFix_Shape fix(r);
		try {
			fix.SetMinTolerance(fuzz);
			fix.SetMaxTolerance(fuzz);
			fix.SetPrecision(fuzz);
			fix.Perform();
			r = fix.Shape();
		} catch (...) {
			Logger::Message(Logger::LOG_WARNING, "Shape healing failed on boolean result");
		}

		success = BRepCheck_Analyzer(r).IsValid() != 0;

		if (success) {

			success = !is_manifold(a) || is_manifold(r);

			if (success) {
				
				// when there are edges or vertex-edge distances close to the used fuzziness, the  
				// output is not trusted and the operation is attempted with a higher fuzziness.
				double min_len_check = (std::min)(min_edge_length(r), min_vertex_edge_distance(r, getValue(GV_PRECISION)));
				success = min_len_check > fuzziness * 10.;

				if (success) {
					result = r;
				}
			}
		}
	}
	delete builder;
	if (!success) {
        const double new_fuzziness = fuzziness * 10.;
        if (new_fuzziness + 1e-15 <= getValue(GV_PRECISION) * 1000. && new_fuzziness < min_len) {
            return boolean_operation(a, b, op, result, new_fuzziness);
        }
	}
	return success;
}

bool IfcGeom::Kernel::boolean_operation(const TopoDS_Shape& a, const TopoDS_Shape& b, BOPAlgo_Operation op, TopoDS_Shape& result, double fuzziness) {
	TopTools_ListOfShape bs;
	bs.Append(b);
	return boolean_operation(a, bs, op, result, fuzziness);
}
#endif

namespace {
	void find_neighbours(IfcGeom::impl::tree<int>& tree, std::vector<gp_Pnt>& pnts, std::set<int>& visited, int p, double eps) {
		visited.insert(p);

		Bnd_Box b;
		b.Set(pnts[p]);
		b.Enlarge(eps);

		std::vector<int> js = tree.select_box(b, false);
		for (int j : js) {
			if (visited.find(j) == visited.end()) {
				find_neighbours(tree, pnts, visited, j, eps);
			}
		}
	}
}

IfcGeom::Kernel::faceset_helper::~faceset_helper() {
	kernel_->faceset_helper_ = nullptr;
}

IfcGeom::Kernel::faceset_helper::faceset_helper(Kernel* kernel, const IfcSchema::IfcConnectedFaceSet* l)
	: kernel_(kernel) 
{
	kernel->faceset_helper_ = this;

	IfcSchema::IfcCartesianPoint::list::ptr points = IfcParse::traverse((IfcUtil::IfcBaseClass*) l)->as<IfcSchema::IfcCartesianPoint>();
	std::vector<gp_Pnt> pnts(std::distance(points->begin(), points->end()));
	std::vector<TopoDS_Vertex> vertices(pnts.size());

	BRep_Builder B;

	const double eps = kernel->getValue(GV_PRECISION);
	IfcGeom::impl::tree<int> tree;
	{
		int i = 0;
		for (auto& pt : *points) {
			if (kernel->convert(pt, pnts[i])) {
				B.MakeVertex(vertices[i], pnts[i], Precision::Confusion());
				tree.add(i, vertices[i]);
				i++;
			}
		}
	}

	std::map<std::pair<int, int>, int> edge_use;

	for (int i = 0; i < pnts.size(); ++i) {
		std::set<int> vs;
		find_neighbours(tree, pnts, vs, i, eps);

		for (int v : vs) {
			if (v <= i) {
				auto pt = *(points->begin() + v);
				vertex_mapping_.insert({pt->data().id(), i});
			}
		}
	}

	IfcSchema::IfcPolyLoop::list::ptr loops = IfcParse::traverse((IfcUtil::IfcBaseClass*)l)->as<IfcSchema::IfcPolyLoop>();

	for (auto& loop : *loops) {
		auto ps = loop->Polygon();
		loop_(ps, [&edge_use](int C, int D, bool) {
			edge_use[{C, D}] ++;
		});
	}

	for (auto& p : edge_use) {
		int a, b;
		std::tie(a, b) = p.first;
		edges_[p.first] = BRepBuilderAPI_MakeEdge(vertices[a], vertices[b]);
	}
}<|MERGE_RESOLUTION|>--- conflicted
+++ resolved
@@ -765,11 +765,7 @@
 	for (IfcSchema::IfcRelVoidsElement::list::it it = openings->begin(); it != openings->end(); ++it) {
 		IfcSchema::IfcRelVoidsElement* v = *it;
 		IfcSchema::IfcFeatureElementSubtraction* fes = v->RelatedOpeningElement();
-<<<<<<< HEAD
-		if ( fes->declaration().is(IfcSchema::IfcOpeningElement::Class()) ) {
-=======
-		if (fes->is(IfcSchema::Type::IfcOpeningElement)) {
->>>>>>> 747ddeb2
+		if (fes->declaration().is(IfcSchema::IfcOpeningElement::Class())) {
 			if (!fes->hasRepresentation()) continue;
 
 			// Convert the IfcRepresentation of the IfcOpeningElement
@@ -821,14 +817,6 @@
 		}
 		TopoDS_Shape entity_shape = apply_transformation(entity_shape_unlocated, entity_shape_gtrsf);
 
-<<<<<<< HEAD
-		TopoDS_Shape result;
-		if (boolean_operation(entity_shape, opening_shapelist, BOPAlgo_CUT, result)) {
-			cut_shapes.push_back(IfcGeom::IfcRepresentationShapeItem(result, &it3->Style()));
-		} else {
-			Logger::Message(Logger::LOG_ERROR, "Opening subtraction failed:", entity);
-			cut_shapes.push_back(IfcGeom::IfcRepresentationShapeItem(entity_shape, &it3->Style()));
-=======
 		TopoDS_Shape result = entity_shape;
 		
 		auto it = opening_vector.begin();
@@ -846,7 +834,7 @@
 				if (boolean_operation(result, opening_list, BOPAlgo_CUT, intermediate_result)) {
 					result = intermediate_result;
 				} else {
-					Logger::Message(Logger::LOG_ERROR, "Opening subtraction failed for " + boost::lexical_cast<std::string>(std::distance(jt, it)) + " openings", entity->entity);
+					Logger::Message(Logger::LOG_ERROR, "Opening subtraction failed for " + boost::lexical_cast<std::string>(std::distance(jt, it)) + " openings", entity);
 				}
 
 				jt = it;
@@ -855,7 +843,6 @@
 			if (it == opening_vector.end()) {
 				break;
 			}
->>>>>>> 747ddeb2
 		}
 
 		cut_shapes.push_back(IfcGeom::IfcRepresentationShapeItem(result, &it3->Style()));
@@ -1829,17 +1816,13 @@
 	IfcSchema::IfcRepresentation* body_representation = find_representation(product, "Body");
 
 	if (!body_representation) {
-		Logger::Warning("No body representation for product", product->entity);
+		Logger::Warning("No body representation for product", product);
 		return false;
 	}
 
-<<<<<<< HEAD
 	if (product->declaration().is(IfcSchema::IfcWall::Class())) {
-=======
-	if (product->is(IfcSchema::Type::IfcWall)) {
 		IfcSchema::IfcRepresentation* axis_representation = find_representation(product, "Axis");
 
->>>>>>> 747ddeb2
 		if (!axis_representation) {
 			Logger::Message(Logger::LOG_WARNING, "No axis representation for:", product);
 			return false;
@@ -2200,14 +2183,14 @@
 
 		gp_Trsf other;
 		if (!convert(other_wall->ObjectPlacement(), other)) {
-			Logger::Error("Failed to convert placement", other_wall->entity);
+			Logger::Error("Failed to convert placement", other_wall);
 			continue;
 		}
 
 		IfcSchema::IfcRepresentation* axis_representation = find_representation(other_wall, "Axis");
 
 		if (!axis_representation) {
-			Logger::Warning("Joined wall has no axis representation", other_wall->entity);
+			Logger::Warning("Joined wall has no axis representation", other_wall);
 			continue;
 		}
 		
