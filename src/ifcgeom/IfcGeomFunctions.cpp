--- conflicted
+++ resolved
@@ -3375,24 +3375,13 @@
 						BRepBuilderAPI_MakeWire mw;
 						bool first = true;
 
-<<<<<<< HEAD
 						for (bounded_int k(j, n);;) {
 							bool intersecting = k == j || k == i;
 							if (intersecting) {
 								TopoDS_Edge e = wd->Edge(k + 1);
-=======
-					for (bounded_int k(j, n);;) {
-						bool intersecting = k == j || k == i;
-						if (intersecting) {
-							TopoDS_Edge e = wd->Edge(k + 1);
-							
-							TopoDS_Vertex v1, v2;
-							TopExp::Vertices(e, v1, v2, true);
-							const TopoDS_Vertex* v = first == forward ? &v2 : &v1;
->>>>>>> a2231605
 
 								TopoDS_Vertex v1, v2;
-								TopExp::Vertices(e, v1, v2);
+								TopExp::Vertices(e, v1, v2, true);
 								const TopoDS_Vertex* v = first == forward ? &v2 : &v1;
 
 								// gp_Pnt p2 = points3d.Value(1);
