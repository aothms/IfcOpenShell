﻿/********************************************************************************
 *                                                                              *
 * This file is part of IfcOpenShell.                                           *
 *                                                                              *
 * IfcOpenShell is free software: you can redistribute it and/or modify         *
 * it under the terms of the Lesser GNU General Public License as published by  *
 * the Free Software Foundation, either version 3.0 of the License, or          *
 * (at your option) any later version.                                          *
 *                                                                              *
 * IfcOpenShell is distributed in the hope that it will be useful,              *
 * but WITHOUT ANY WARRANTY; without even the implied warranty of               *
 * MERCHANTABILITY or FITNESS FOR A PARTICULAR PURPOSE. See the                 *
 * Lesser GNU General Public License for more details.                          *
 *                                                                              *
 * You should have received a copy of the Lesser GNU General Public License     *
 * along with this program. If not, see <http://www.gnu.org/licenses/>.         *
 *                                                                              *
 ********************************************************************************/

/********************************************************************************
 *                                                                              *
 * Implementations of the various conversion functions defined in IfcGeom.h     *
 *                                                                              *
 ********************************************************************************/

#include <set>
#include <cassert>
#include <algorithm>

#include <gp_Pnt.hxx>
#include <gp_Vec.hxx>
#include <gp_Dir.hxx>
#include <gp_Pnt2d.hxx>
#include <gp_Vec2d.hxx>
#include <gp_Dir2d.hxx>
#include <gp_Mat.hxx>
#include <gp_Mat2d.hxx>
#include <gp_GTrsf.hxx>
#include <gp_GTrsf2d.hxx>
#include <gp_Trsf.hxx>
#include <gp_Trsf2d.hxx>
#include <gp_Ax3.hxx>
#include <gp_Ax2d.hxx>
#include <gp_Pln.hxx>
#include <gp_Circ.hxx>

#include <TColgp_Array1OfPnt.hxx>
#include <TColgp_Array1OfPnt2d.hxx>
#include <TColStd_Array1OfReal.hxx>
#include <TColStd_Array1OfInteger.hxx>
#include <Geom_Line.hxx>
#include <Geom_Circle.hxx>
#include <Geom_Ellipse.hxx>
#include <Geom_TrimmedCurve.hxx>

#include <BRepOffsetAPI_Sewing.hxx>
#include <BRepBuilderAPI_MakeFace.hxx>
#include <BRepBuilderAPI_MakeEdge.hxx>
#include <BRepBuilderAPI_MakeWire.hxx>
#include <BRepBuilderAPI_MakePolygon.hxx>
#include <BRepBuilderAPI_MakeVertex.hxx>

#include <TopoDS.hxx>
#include <TopoDS_Wire.hxx>
#include <TopoDS_Face.hxx>
#include <TopoDS_CompSolid.hxx>

#include <TopExp.hxx>
#include <TopExp_Explorer.hxx>

#include <BRepPrimAPI_MakePrism.hxx>
#include <BRepBuilderAPI_MakeShell.hxx>
#include <BRepBuilderAPI_MakeSolid.hxx>
#include <BRepPrimAPI_MakeHalfSpace.hxx>
#include <BRepAlgoAPI_Cut.hxx>
#include <BRepAlgoAPI_Fuse.hxx>

#include <ShapeFix_Shape.hxx>
#include <ShapeFix_ShapeTolerance.hxx>
#include <ShapeFix_Solid.hxx>

#include <BRepFilletAPI_MakeFillet2d.hxx>

#include <TopLoc_Location.hxx>

#include <GProp_GProps.hxx>
#include <BRepGProp.hxx>

#include <BRepBuilderAPI_GTransform.hxx>

#include <BRepCheck_Analyzer.hxx>

#include <BRepGProp_Face.hxx>

#include <BRepMesh_IncrementalMesh.hxx>
#include <BRepTools.hxx>

#include <Poly_Triangulation.hxx>
#include <Poly_Array1OfTriangle.hxx>

#include <TopTools_IndexedMapOfShape.hxx>
#include <TopTools_IndexedDataMapOfShapeListOfShape.hxx>
#include <TopTools_ListIteratorOfListOfShape.hxx>

#include <Standard_Version.hxx>

#include "../ifcparse/IfcSIPrefix.h"
#include "../ifcgeom/IfcGeom.h"

#if OCC_VERSION_HEX < 0x60900
#ifdef _MSC_VER
#pragma message("warning: You are linking against Open CASCADE version " OCC_VERSION_COMPLETE ". Version 6.9.0 introduces various improvements with relation to boolean operations. You are advised to upgrade.")
#else
#warning "You are linking against linking against an older version of Open CASCADE. Version 6.9.0 introduces various improvements with relation to boolean operations. You are advised to upgrade."
#endif
#endif

bool IfcGeom::Kernel::create_solid_from_compound(const TopoDS_Shape& compound, TopoDS_Shape& shape) {
	BRepOffsetAPI_Sewing builder;
	builder.SetTolerance(getValue(GV_POINT_EQUALITY_TOLERANCE));
	builder.SetMaxTolerance(getValue(GV_POINT_EQUALITY_TOLERANCE));
	builder.SetMinTolerance(getValue(GV_POINT_EQUALITY_TOLERANCE));
	TopExp_Explorer exp(compound,TopAbs_FACE);
	if ( ! exp.More() ) return false;
	for ( ; exp.More(); exp.Next() ) {
		TopoDS_Face face = TopoDS::Face(exp.Current());
		builder.Add(face);
	}
	builder.Perform();
	shape = builder.SewedShape();
	try {
	ShapeFix_Solid sf_solid;
	sf_solid.LimitTolerance(getValue(GV_POINT_EQUALITY_TOLERANCE));
	shape = sf_solid.SolidFromShell(TopoDS::Shell(shape));
	} catch(...) {}
	return true;
}

bool IfcGeom::Kernel::is_compound(const TopoDS_Shape& shape) {
	bool has_solids = TopExp_Explorer(shape,TopAbs_SOLID).More() != 0;
	bool has_shells = TopExp_Explorer(shape,TopAbs_SHELL).More() != 0;
	bool has_compounds = TopExp_Explorer(shape,TopAbs_COMPOUND).More() != 0;
	bool has_faces = TopExp_Explorer(shape,TopAbs_FACE).More() != 0;
	return has_compounds && has_faces && !has_solids && !has_shells;
}

const TopoDS_Shape& IfcGeom::Kernel::ensure_fit_for_subtraction(const TopoDS_Shape& shape, TopoDS_Shape& solid) {
	const bool is_comp = is_compound(shape);
	if (!is_comp) {
		return solid = shape;
	}
	create_solid_from_compound(shape, solid);
	
	// If the SEW_SHELLS option had been set this precision had been applied
	// at the end of the generic convert_shape() call.
	const double precision = getValue(GV_PRECISION);
	apply_tolerance(solid, precision);
	
	return solid;
}

bool IfcGeom::Kernel::convert_openings(const IfcSchema::IfcProduct* entity, const IfcSchema::IfcRelVoidsElement::list::ptr& openings, 
							   const IfcGeom::IfcRepresentationShapeItems& entity_shapes, const gp_Trsf& entity_trsf, IfcGeom::IfcRepresentationShapeItems& cut_shapes) {

	// TODO: Refactor convert_openings() convert_openings_fast() and convert(IfcBooleanResult) to use
	// the same code base and conform to the same checks and logging messages.

	// Iterate over IfcOpeningElements
	IfcGeom::IfcRepresentationShapeItems opening_shapes;
	unsigned int last_size = 0;
	for ( IfcSchema::IfcRelVoidsElement::list::it it = openings->begin(); it != openings->end(); ++ it ) {
		IfcSchema::IfcRelVoidsElement* v = *it;
		IfcSchema::IfcFeatureElementSubtraction* fes = v->RelatedOpeningElement();
<<<<<<< HEAD
		if ( fes->declaration().is(IfcSchema::Type::IfcOpeningElement) ) {
=======
		if ( fes->is(IfcSchema::Type::IfcOpeningElement) ) {
			if (!fes->hasRepresentation()) continue;
>>>>>>> 481515f5

			// Convert the IfcRepresentation of the IfcOpeningElement
			gp_Trsf opening_trsf;
			if (fes->hasObjectPlacement()) {
				try {
					convert(fes->ObjectPlacement(),opening_trsf);
				} catch (...) {}
			}

			// Move the opening into the coordinate system of the IfcProduct
			opening_trsf.PreMultiply(entity_trsf.Inverted());

			IfcSchema::IfcProductRepresentation* prodrep = fes->Representation();
			IfcSchema::IfcRepresentation::list::ptr reps = prodrep->Representations();
						
			for ( IfcSchema::IfcRepresentation::list::it it2 = reps->begin(); it2 != reps->end(); ++ it2 ) {
				convert_shapes(*it2,opening_shapes);
			}

			const unsigned int current_size = (const unsigned int) opening_shapes.size();
			for ( unsigned int i = last_size; i < current_size; ++ i ) {
				opening_shapes[i].prepend(opening_trsf);
			}
			last_size = current_size;
		}
	}

	// Iterate over the shapes of the IfcProduct
	for ( IfcGeom::IfcRepresentationShapeItems::const_iterator it3 = entity_shapes.begin(); it3 != entity_shapes.end(); ++ it3 ) {
		TopoDS_Shape entity_shape_solid;
		const TopoDS_Shape& entity_shape_unlocated = ensure_fit_for_subtraction(it3->Shape(),entity_shape_solid);
		const gp_GTrsf& entity_shape_gtrsf = it3->Placement();
		TopoDS_Shape entity_shape;
		if ( entity_shape_gtrsf.Form() == gp_Other ) {
			Logger::Message(Logger::LOG_WARNING, "Applying non uniform transformation to:", entity);
			entity_shape = BRepBuilderAPI_GTransform(entity_shape_unlocated,entity_shape_gtrsf,true).Shape();
		} else {
			entity_shape = entity_shape_unlocated.Moved(entity_shape_gtrsf.Trsf());
		}

		// Iterate over the shapes of the IfcOpeningElements
		for ( IfcGeom::IfcRepresentationShapeItems::const_iterator it4 = opening_shapes.begin(); it4 != opening_shapes.end(); ++ it4 ) {
			TopoDS_Shape opening_shape_solid;
			const TopoDS_Shape& opening_shape_unlocated = ensure_fit_for_subtraction(it4->Shape(),opening_shape_solid);
			const gp_GTrsf& opening_shape_gtrsf = it4->Placement();
			if ( opening_shape_gtrsf.Form() == gp_Other ) {
				Logger::Message(Logger::LOG_WARNING, "Applying non uniform transformation to opening of:", entity);
			}
			const TopoDS_Shape& opening_shape = opening_shape_gtrsf.Form() == gp_Other
				? BRepBuilderAPI_GTransform(opening_shape_unlocated,opening_shape_gtrsf,true).Shape()
				: opening_shape_unlocated.Moved(opening_shape_gtrsf.Trsf());
					
			double opening_volume;
			if ( Logger::Verbosity() >= Logger::LOG_WARNING ) {
				opening_volume = shape_volume(opening_shape);
				if ( opening_volume <= ALMOST_ZERO )
<<<<<<< HEAD
					Logger::Message(Logger::LOG_WARNING, "Empty opening for:", entity);
				original_shape_volume = shape_volume(entity_shape);
=======
					Logger::Message(Logger::LOG_WARNING,"Empty opening for:",entity->entity);
>>>>>>> 481515f5
			}

			if (entity_shape.ShapeType() == TopAbs_COMPSOLID) {

				// For compound solids process the subtraction for the constituent
				// solids individually and write the result back as a compound solid.

				TopoDS_CompSolid compound;
				BRep_Builder builder;
				builder.MakeCompSolid(compound);

				TopExp_Explorer exp(entity_shape, TopAbs_SOLID);

				for (; exp.More(); exp.Next()) {

#if OCC_VERSION_HEX < 0x60900
					BRepAlgoAPI_Cut brep_cut(exp.Current(), opening_shape);
#else
					BRepAlgoAPI_Cut brep_cut;
					TopTools_ListOfShape s1s;
					s1s.Append(exp.Current());
					TopTools_ListOfShape s2s;
					s2s.Append(opening_shape);
					brep_cut.SetFuzzyValue(getValue(GV_PRECISION));
					brep_cut.SetArguments(s1s);
					brep_cut.SetTools(s2s);
					brep_cut.Build();
#endif

					bool added = false;
					if ( brep_cut.IsDone() ) {
						TopoDS_Shape brep_cut_result = brep_cut;
						BRepCheck_Analyzer analyser(brep_cut_result);
						bool is_valid = analyser.IsValid() != 0;
						if (is_valid) {
							TopExp_Explorer exp2(brep_cut_result, TopAbs_SOLID);
							for (; exp2.More(); exp2.Next()) {
								builder.Add(compound, exp2.Current());
								added = true;
							}
						}
					}
					if (!added) {
						// Add the original in case subtraction fails
						builder.Add(compound, exp.Current());
					} else {
						Logger::Message(Logger::LOG_ERROR, "Failed to process subtraction:", entity);
					}
				}

				entity_shape = compound;

			} else {
#if OCC_VERSION_HEX < 0x60900
				BRepAlgoAPI_Cut brep_cut(entity_shape,opening_shape);
#else
				BRepAlgoAPI_Cut brep_cut;
				TopTools_ListOfShape s1s;
				s1s.Append(entity_shape);
				TopTools_ListOfShape s2s;
				s2s.Append(opening_shape);
				brep_cut.SetFuzzyValue(getValue(GV_PRECISION));
				brep_cut.SetArguments(s1s);
				brep_cut.SetTools(s2s);
				brep_cut.Build();
#endif

				if ( brep_cut.IsDone() ) {
					TopoDS_Shape brep_cut_result = brep_cut;

					ShapeFix_Shape fix(brep_cut_result);
					try {
						fix.Perform();
						brep_cut_result = fix.Shape();
					} catch (...) {
						Logger::Message(Logger::LOG_WARNING, "Shape healing failed on opening subtraction result", entity);
					}
					
					BRepCheck_Analyzer analyser(brep_cut_result);
					bool is_valid = analyser.IsValid() != 0;
					if ( is_valid ) {
						entity_shape = brep_cut_result;
						if ( Logger::Verbosity() >= Logger::LOG_WARNING ) {
							const double volume_after_subtraction = shape_volume(entity_shape);
							double original_shape_volume = shape_volume(entity_shape);
							if ( ALMOST_THE_SAME(original_shape_volume,volume_after_subtraction) )
								Logger::Message(Logger::LOG_WARNING, "Subtraction yields unchanged volume:", entity);
						}
					} else {
						Logger::Message(Logger::LOG_ERROR, "Invalid result from subtraction:", entity);
					}
				} else {
					Logger::Message(Logger::LOG_ERROR, "Failed to process subtraction:", entity);
				}
			}

		}
		cut_shapes.push_back(IfcGeom::IfcRepresentationShapeItem(entity_shape, &it3->Style()));
	}

	return true;
}

#if OCC_VERSION_HEX < 0x60900
bool IfcGeom::Kernel::convert_openings_fast(const IfcSchema::IfcProduct* entity, const IfcSchema::IfcRelVoidsElement::list::ptr& openings, 
							   const IfcGeom::IfcRepresentationShapeItems& entity_shapes, const gp_Trsf& entity_trsf, IfcGeom::IfcRepresentationShapeItems& cut_shapes) {
	
	// Create a compound of all opening shapes in order to speed up the boolean operations
	TopoDS_Compound opening_compound;
	BRep_Builder builder;
	builder.MakeCompound(opening_compound);

	for ( IfcSchema::IfcRelVoidsElement::list::it it = openings->begin(); it != openings->end(); ++ it ) {
		IfcSchema::IfcRelVoidsElement* v = *it;
		IfcSchema::IfcFeatureElementSubtraction* fes = v->RelatedOpeningElement();
<<<<<<< HEAD
		if ( fes->declaration().is(IfcSchema::Type::IfcOpeningElement) ) {
=======
		if ( fes->is(IfcSchema::Type::IfcOpeningElement) ) {
			if (!fes->hasRepresentation()) continue;
>>>>>>> 481515f5

			// Convert the IfcRepresentation of the IfcOpeningElement
			gp_Trsf opening_trsf;
			if (fes->hasObjectPlacement()) {
				try {
					convert(fes->ObjectPlacement(),opening_trsf);
				} catch (...) {}
			}

			// Move the opening into the coordinate system of the IfcProduct
			opening_trsf.PreMultiply(entity_trsf.Inverted());

			IfcSchema::IfcProductRepresentation* prodrep = fes->Representation();
			IfcSchema::IfcRepresentation::list::ptr reps = prodrep->Representations();

			IfcGeom::IfcRepresentationShapeItems opening_shapes;
						
			for ( IfcSchema::IfcRepresentation::list::it it2 = reps->begin(); it2 != reps->end(); ++ it2 ) {
				convert_shapes(*it2,opening_shapes);
			}

			for ( unsigned int i = 0; i < opening_shapes.size(); ++ i ) {
				gp_GTrsf gtrsf = opening_shapes[i].Placement();
				gtrsf.PreMultiply(opening_trsf);
				const TopoDS_Shape& opening_shape = gtrsf.Form() == gp_Other
					? BRepBuilderAPI_GTransform(opening_shapes[i].Shape(),gtrsf,true).Shape()
					: (opening_shapes[i].Shape()).Moved(gtrsf.Trsf());
				builder.Add(opening_compound,opening_shape);
			}

		}
	}

	// Iterate over the shapes of the IfcProduct
	for ( IfcGeom::IfcRepresentationShapeItems::const_iterator it3 = entity_shapes.begin(); it3 != entity_shapes.end(); ++ it3 ) {
		TopoDS_Shape entity_shape_solid;
		const TopoDS_Shape& entity_shape_unlocated = ensure_fit_for_subtraction(it3->Shape(),entity_shape_solid);
		const gp_GTrsf& entity_shape_gtrsf = it3->Placement();
		TopoDS_Shape entity_shape;
		if ( entity_shape_gtrsf.Form() == gp_Other ) {
			Logger::Message(Logger::LOG_WARNING, "Applying non uniform transformation to:", entity);
			entity_shape = BRepBuilderAPI_GTransform(entity_shape_unlocated,entity_shape_gtrsf,true).Shape();
		} else {
			entity_shape = entity_shape_unlocated.Moved(entity_shape_gtrsf.Trsf());
		}

		BRepAlgoAPI_Cut brep_cut(entity_shape,opening_compound);

		bool is_valid = false;
		if ( brep_cut.IsDone() ) {
			TopoDS_Shape brep_cut_result = brep_cut;
				
			BRepCheck_Analyzer analyser(brep_cut_result);
			is_valid = analyser.IsValid() != 0;
			if ( is_valid ) {
				cut_shapes.push_back(IfcGeom::IfcRepresentationShapeItem(brep_cut_result, &it3->Style()));
			}
		}
		if ( !is_valid ) {
			// Apparently processing the boolean operation failed or resulted in an invalid result
			// in which case the original shape without the subtractions is returned instead
			// we try convert the openings in the original way, one by one.
			Logger::Message(Logger::LOG_WARNING, "Subtracting combined openings compound failed:", entity);
			return false;
		}
		
	}
	return true;
}
#else
bool IfcGeom::Kernel::convert_openings_fast(const IfcSchema::IfcProduct* entity, const IfcSchema::IfcRelVoidsElement::list::ptr& openings, 
							   const IfcGeom::IfcRepresentationShapeItems& entity_shapes, const gp_Trsf& entity_trsf, IfcGeom::IfcRepresentationShapeItems& cut_shapes) {
	
	TopTools_ListOfShape opening_shapelist;
	
	for ( IfcSchema::IfcRelVoidsElement::list::it it = openings->begin(); it != openings->end(); ++ it ) {
		IfcSchema::IfcRelVoidsElement* v = *it;
		IfcSchema::IfcFeatureElementSubtraction* fes = v->RelatedOpeningElement();
		if ( fes->is(IfcSchema::Type::IfcOpeningElement) ) {
			if (!fes->hasRepresentation()) continue;

			// Convert the IfcRepresentation of the IfcOpeningElement
			gp_Trsf opening_trsf;
			if (fes->hasObjectPlacement()) {
				try {
					convert(fes->ObjectPlacement(),opening_trsf);
				} catch (...) {}
			}

			// Move the opening into the coordinate system of the IfcProduct
			opening_trsf.PreMultiply(entity_trsf.Inverted());

			IfcSchema::IfcProductRepresentation* prodrep = fes->Representation();
			IfcSchema::IfcRepresentation::list::ptr reps = prodrep->Representations();

			IfcGeom::IfcRepresentationShapeItems opening_shapes;
						
			for ( IfcSchema::IfcRepresentation::list::it it2 = reps->begin(); it2 != reps->end(); ++ it2 ) {
				convert_shapes(*it2,opening_shapes);
			}

			for ( unsigned int i = 0; i < opening_shapes.size(); ++ i ) {
				gp_GTrsf gtrsf = opening_shapes[i].Placement();
				gtrsf.PreMultiply(opening_trsf);
				const TopoDS_Shape& opening_shape = gtrsf.Form() == gp_Other
					? BRepBuilderAPI_GTransform(opening_shapes[i].Shape(),gtrsf,true).Shape()
					: (opening_shapes[i].Shape()).Moved(gtrsf.Trsf());
				opening_shapelist.Append(opening_shape);
			}

		}
	}

	// Iterate over the shapes of the IfcProduct
	for ( IfcGeom::IfcRepresentationShapeItems::const_iterator it3 = entity_shapes.begin(); it3 != entity_shapes.end(); ++ it3 ) {
		TopoDS_Shape entity_shape_solid;
		const TopoDS_Shape& entity_shape_unlocated = ensure_fit_for_subtraction(it3->Shape(),entity_shape_solid);
		const gp_GTrsf& entity_shape_gtrsf = it3->Placement();
		TopoDS_Shape entity_shape;
		if ( entity_shape_gtrsf.Form() == gp_Other ) {
			Logger::Message(Logger::LOG_WARNING,"Applying non uniform transformation to:",entity->entity);
			entity_shape = BRepBuilderAPI_GTransform(entity_shape_unlocated,entity_shape_gtrsf,true).Shape();
		} else {
			entity_shape = entity_shape_unlocated.Moved(entity_shape_gtrsf.Trsf());
		}

		BRepAlgoAPI_Cut brep_cut;
		TopTools_ListOfShape s1s;
		s1s.Append(entity_shape);
		brep_cut.SetFuzzyValue(getValue(GV_PRECISION));
		brep_cut.SetArguments(s1s);
		brep_cut.SetTools(opening_shapelist);
		brep_cut.Build();

		bool is_valid = false;
		if ( brep_cut.IsDone() ) {
			TopoDS_Shape brep_cut_result = brep_cut;
				
			BRepCheck_Analyzer analyser(brep_cut_result);
			is_valid = analyser.IsValid() != 0;
			if ( is_valid ) {
				cut_shapes.push_back(IfcGeom::IfcRepresentationShapeItem(brep_cut_result, &it3->Style()));
			}
		}
		if ( !is_valid ) {
			// Apparently processing the boolean operation failed or resulted in an invalid result
			// in which case the original shape without the subtractions is returned instead
			// we try convert the openings in the original way, one by one.
			Logger::Message(Logger::LOG_WARNING, "Subtracting combined openings compound failed:", entity->entity);
			return false;
		}
		
	}
	return true;
}
#endif

bool IfcGeom::Kernel::convert_wire_to_face(const TopoDS_Wire& wire, TopoDS_Face& face) {
	BRepBuilderAPI_MakeFace mf(wire, false);
	BRepBuilderAPI_FaceError er = mf.Error();
	if ( er == BRepBuilderAPI_NotPlanar ) {
		ShapeFix_ShapeTolerance FTol;
		FTol.SetTolerance(wire, 0.01, TopAbs_WIRE);
		mf.~BRepBuilderAPI_MakeFace();
		new (&mf) BRepBuilderAPI_MakeFace(wire);
		er = mf.Error();
	}
	if ( er != BRepBuilderAPI_FaceDone ) return false;
	face = mf.Face();
	return true;
}

bool IfcGeom::Kernel::convert_curve_to_wire(const Handle(Geom_Curve)& curve, TopoDS_Wire& wire) {
	try {
		wire = BRepBuilderAPI_MakeWire(BRepBuilderAPI_MakeEdge(curve));
	} catch(...) { return false; }
	return true;
}

bool IfcGeom::Kernel::profile_helper(int numVerts, double* verts, int numFillets, int* filletIndices, double* filletRadii, gp_Trsf2d trsf, TopoDS_Shape& face_shape) {
	TopoDS_Vertex* vertices = new TopoDS_Vertex[numVerts];
	
	for ( int i = 0; i < numVerts; i ++ ) {
		gp_XY xy (verts[2*i],verts[2*i+1]);
		trsf.Transforms(xy);
		vertices[i] = BRepBuilderAPI_MakeVertex(gp_Pnt(xy.X(),xy.Y(),0.0f));
	}

	BRepBuilderAPI_MakeWire w;
	for ( int i = 0; i < numVerts; i ++ )
		w.Add(BRepBuilderAPI_MakeEdge(vertices[i],vertices[(i+1)%numVerts]));

	TopoDS_Face face;
	convert_wire_to_face(w.Wire(),face);

	if ( numFillets && *std::max_element(filletRadii, filletRadii + numFillets) > ALMOST_ZERO ) {
		BRepFilletAPI_MakeFillet2d fillet (face);
		for ( int i = 0; i < numFillets; i ++ ) {
			const double radius = filletRadii[i];
			if ( radius <= ALMOST_ZERO ) continue;
			fillet.AddFillet(vertices[filletIndices[i]],radius);
		}
		fillet.Build();
		if (fillet.IsDone()) {
			face = TopoDS::Face(fillet.Shape());
		} else {
			Logger::Message(Logger::LOG_WARNING, "Failed to process profile fillets");
		}
	}

	face_shape = face;

	delete[] vertices;
	return true;
}
double IfcGeom::Kernel::shape_volume(const TopoDS_Shape& s) {
	GProp_GProps prop;
	BRepGProp::VolumeProperties(s, prop);
	return prop.Mass();
}
double IfcGeom::Kernel::face_area(const TopoDS_Face& f) {
	GProp_GProps prop;
	BRepGProp::SurfaceProperties(f,prop);
	return prop.Mass();
}
bool IfcGeom::Kernel::is_convex(const TopoDS_Wire& wire) {
	for ( TopExp_Explorer exp1(wire,TopAbs_VERTEX); exp1.More(); exp1.Next() ) {
		TopoDS_Vertex V1 = TopoDS::Vertex(exp1.Current());
		gp_Pnt P1 = BRep_Tool::Pnt(V1);
		// Store the neighboring points
		std::vector<gp_Pnt> neighbors;
		for ( TopExp_Explorer exp3(wire,TopAbs_EDGE); exp3.More(); exp3.Next() ) {
			TopoDS_Edge edge = TopoDS::Edge(exp3.Current());
			std::vector<gp_Pnt> edge_points;
			for ( TopExp_Explorer exp2(edge,TopAbs_VERTEX); exp2.More(); exp2.Next() ) {
				TopoDS_Vertex V2 = TopoDS::Vertex(exp2.Current());
				gp_Pnt P2 = BRep_Tool::Pnt(V2);
				edge_points.push_back(P2);
			}
			if ( edge_points.size() != 2 ) continue;
			if ( edge_points[0].IsEqual(P1,getValue(GV_POINT_EQUALITY_TOLERANCE))) neighbors.push_back(edge_points[1]);
			else if ( edge_points[1].IsEqual(P1, getValue(GV_POINT_EQUALITY_TOLERANCE))) neighbors.push_back(edge_points[0]);
		}
		// There should be two of these
		if ( neighbors.size() != 2 ) return false;
		// Now find the non neighboring points
		std::vector<gp_Pnt> non_neighbors;
		for ( TopExp_Explorer exp2(wire,TopAbs_VERTEX); exp2.More(); exp2.Next() ) {
			TopoDS_Vertex V2 = TopoDS::Vertex(exp2.Current());
			gp_Pnt P2 = BRep_Tool::Pnt(V2);
			if ( P1.IsEqual(P2,getValue(GV_POINT_EQUALITY_TOLERANCE)) ) continue;
			bool found = false;
			for( std::vector<gp_Pnt>::const_iterator it = neighbors.begin(); it != neighbors.end(); ++ it ) {
				if ( (*it).IsEqual(P2,getValue(GV_POINT_EQUALITY_TOLERANCE)) ) { found = true; break; }
			}
			if ( ! found ) non_neighbors.push_back(P2);
		}
		// Calculate the angle between the two edges of the vertex
		gp_Dir dir1(neighbors[0].XYZ() - P1.XYZ());
		gp_Dir dir2(neighbors[1].XYZ() - P1.XYZ());
		const double angle = acos(dir1.Dot(dir2)) + 0.0001;
		// Now for the non-neighbors see whether a greater angle can be found with one of the edges
		for ( std::vector<gp_Pnt>::const_iterator it = non_neighbors.begin(); it != non_neighbors.end(); ++ it ) {
			gp_Dir dir3((*it).XYZ() - P1.XYZ());
			const double angle2 = acos(dir3.Dot(dir1));
			const double angle3 = acos(dir3.Dot(dir2));
			if ( angle2 > angle || angle3 > angle ) return false;
		}
	}
	return true;
}
TopoDS_Shape IfcGeom::Kernel::halfspace_from_plane(const gp_Pln& pln,const gp_Pnt& cent) {
	TopoDS_Face face = BRepBuilderAPI_MakeFace(pln).Face();
	return BRepPrimAPI_MakeHalfSpace(face,cent).Solid();
}
gp_Pln IfcGeom::Kernel::plane_from_face(const TopoDS_Face& face) {
	BRepGProp_Face prop(face);
	Standard_Real u1,u2,v1,v2;
	prop.Bounds(u1,u2,v1,v2);
	Standard_Real u = (u1+u2)/2.0;
	Standard_Real v = (v1+v2)/2.0;
	gp_Pnt p;
	gp_Vec n;
	prop.Normal(u,v,p,n);
	return gp_Pln(p,n);
}
gp_Pnt IfcGeom::Kernel::point_above_plane(const gp_Pln& pln, bool agree) {
	if ( agree ) {
		return pln.Location().Translated(pln.Axis().Direction());
	} else {
		return pln.Location().Translated(-pln.Axis().Direction());
	}
}

void IfcGeom::Kernel::apply_tolerance(TopoDS_Shape& s, double t) {
	ShapeFix_ShapeTolerance tol;
	tol.SetTolerance(s, t);
}

static double deflection_tolerance = 0.001;
static double wire_creation_tolerance = 0.0001;
static double minimal_face_area = 0.000001;
static double point_equality_tolerance = 0.00001;
static double max_faces_to_sew = -1.0;
static double ifc_length_unit = 1.0;
static double ifc_planeangle_unit = -1.0;
static double modelling_precision = 0.00001;
static double dimensionality = 1;

void IfcGeom::Kernel::setValue(GeomValue var, double value) {
	switch (var) {
	case GV_DEFLECTION_TOLERANCE:
		deflection_tolerance = value;
		break;
	case GV_WIRE_CREATION_TOLERANCE:
		wire_creation_tolerance = value;
		break;
	case GV_MINIMAL_FACE_AREA:
		minimal_face_area = value;
		break;
	case GV_POINT_EQUALITY_TOLERANCE:
		point_equality_tolerance = value;
		break;
	case GV_MAX_FACES_TO_SEW:
		max_faces_to_sew = value;
		break;
	case GV_LENGTH_UNIT:
		ifc_length_unit = value;
		break;
	case GV_PLANEANGLE_UNIT:
		ifc_planeangle_unit = value;
		break;
	case GV_PRECISION:
		modelling_precision = value;
		break;
	case GV_DIMENSIONALITY:
		dimensionality = value;
		break;
	default:
		assert(!"never reach here");
	}
}

double IfcGeom::Kernel::getValue(GeomValue var) const {
	switch (var) {
	case GV_DEFLECTION_TOLERANCE:
		return deflection_tolerance;
	case GV_WIRE_CREATION_TOLERANCE:
		return wire_creation_tolerance;
	case GV_MINIMAL_FACE_AREA:
		return minimal_face_area;
	case GV_POINT_EQUALITY_TOLERANCE:
		return point_equality_tolerance;
	case GV_MAX_FACES_TO_SEW:
		return max_faces_to_sew;
	case GV_LENGTH_UNIT:
		return ifc_length_unit;
		break;
	case GV_PLANEANGLE_UNIT:
		return ifc_planeangle_unit;
		break;
	case GV_PRECISION:
		return modelling_precision;
		break;
	case GV_DIMENSIONALITY:
		return dimensionality;
		break;
	}
	assert(!"never reach here");
	return 0;
}

IfcSchema::IfcProductDefinitionShape* IfcGeom::tesselate(TopoDS_Shape& shape, double deflection, IfcEntityList::ptr es) {
	BRepMesh_IncrementalMesh(shape, deflection);

	IfcSchema::IfcFace::list::ptr faces (new IfcSchema::IfcFace::list);

	for (TopExp_Explorer exp(shape, TopAbs_FACE); exp.More(); exp.Next()) {
		const TopoDS_Face& face = TopoDS::Face(exp.Current());
		TopLoc_Location loc;
		Handle(Poly_Triangulation) tri = BRep_Tool::Triangulation(face, loc);

		if (! tri.IsNull()) {
			const TColgp_Array1OfPnt& nodes = tri->Nodes();
			std::vector<IfcSchema::IfcCartesianPoint*> vertices;
			for (int i = 1; i <= nodes.Length(); ++i) {
				gp_Pnt pnt = nodes(i).Transformed(loc);
				std::vector<double> xyz; xyz.push_back(pnt.X()); xyz.push_back(pnt.Y()); xyz.push_back(pnt.Z());
				IfcSchema::IfcCartesianPoint* cpnt = new IfcSchema::IfcCartesianPoint(xyz);
				vertices.push_back(cpnt);
				es->push(cpnt);
			}
			const Poly_Array1OfTriangle& triangles = tri->Triangles();			
			for (int i = 1; i <= triangles.Length(); ++ i) {
				int n1, n2, n3;
				triangles(i).Get(n1, n2, n3);
				IfcSchema::IfcCartesianPoint::list::ptr points (new IfcSchema::IfcCartesianPoint::list);
				points->push(vertices[n1-1]);
				points->push(vertices[n2-1]);
				points->push(vertices[n3-1]);
				IfcSchema::IfcPolyLoop* loop = new IfcSchema::IfcPolyLoop(points);
				IfcSchema::IfcFaceOuterBound* bound = new IfcSchema::IfcFaceOuterBound(loop, face.Orientation() != TopAbs_REVERSED);
				IfcSchema::IfcFaceBound::list::ptr bounds (new IfcSchema::IfcFaceBound::list);
				bounds->push(bound);
				IfcSchema::IfcFace* face2 = new IfcSchema::IfcFace(bounds);
				es->push(loop);
				es->push(bound);
				es->push(face2);
				faces->push(face2);
			}
		}
	}
	IfcSchema::IfcOpenShell* shell = new IfcSchema::IfcOpenShell(faces);
	IfcSchema::IfcConnectedFaceSet::list::ptr shells (new IfcSchema::IfcConnectedFaceSet::list);
	shells->push(shell);
	IfcSchema::IfcFaceBasedSurfaceModel* surface_model = new IfcSchema::IfcFaceBasedSurfaceModel(shells);

	IfcSchema::IfcRepresentation::list::ptr reps (new IfcSchema::IfcRepresentation::list);
	IfcSchema::IfcRepresentationItem::list::ptr items (new IfcSchema::IfcRepresentationItem::list);

	items->push(surface_model);

	IfcSchema::IfcShapeRepresentation* rep = new IfcSchema::IfcShapeRepresentation(
		0, std::string("Facetation"), std::string("SurfaceModel"), items);

	reps->push(rep);
	IfcSchema::IfcProductDefinitionShape* shapedef = new IfcSchema::IfcProductDefinitionShape(boost::none, boost::none, reps);

	es->push(shell);
	es->push(surface_model);
	es->push(rep);
	es->push(shapedef);

	return shapedef;
}

// Returns the vertex part of an TopoDS_Edge edge that is not TopoDS_Vertex vertex
TopoDS_Vertex find_other(const TopoDS_Edge& edge, const TopoDS_Vertex& vertex) {
	TopExp_Explorer exp(edge, TopAbs_VERTEX);
	while (exp.More()) {
		if (!exp.Current().IsSame(vertex)) {
			return TopoDS::Vertex(exp.Current());
		}
		exp.Next();
	}
	return TopoDS_Vertex();
}

TopoDS_Edge find_next(const TopTools_IndexedMapOfShape& edge_set, const TopTools_IndexedDataMapOfShapeListOfShape& vertex_to_edges, const TopoDS_Vertex& current, const TopoDS_Edge& previous_edge) {
	const TopTools_ListOfShape& edges = vertex_to_edges.FindFromKey(current);
	TopTools_ListIteratorOfListOfShape eit;
	for (eit.Initialize(edges); eit.More(); eit.Next()) {
		const TopoDS_Edge& edge = TopoDS::Edge(eit.Value());
		if (edge.IsSame(previous_edge)) continue;
		if (edge_set.Contains(edge)) {
			return edge;
		}
	}
	return TopoDS_Edge();
}

bool IfcGeom::Kernel::fill_nonmanifold_wires_with_planar_faces(TopoDS_Shape& shape) {
	BRepOffsetAPI_Sewing sew;
	sew.Add(shape);

	TopTools_IndexedDataMapOfShapeListOfShape edge_to_faces;
	TopTools_IndexedDataMapOfShapeListOfShape vertex_to_edges;
	std::set<int> visited;
	TopTools_IndexedMapOfShape edge_set;

	TopExp::MapShapesAndAncestors (shape, TopAbs_EDGE, TopAbs_FACE, edge_to_faces);

	const int num_edges = edge_to_faces.Extent();
	for (int i = 1; i <= num_edges; ++i) {
		const TopTools_ListOfShape& faces = edge_to_faces.FindFromIndex(i);
		const int count = faces.Extent();
		// Find only the non-manifold edges: Edges that are only part of a
		// single face and therefore part of the wire(s) we want to fill.
		if (count == 1) {
			const TopoDS_Shape& edge = edge_to_faces.FindKey(i);
			TopExp::MapShapesAndAncestors (edge, TopAbs_VERTEX, TopAbs_EDGE, vertex_to_edges);
			edge_set.Add(edge);
		}
	}

	const int num_verts = vertex_to_edges.Extent();
	TopoDS_Vertex first, current;
	TopoDS_Edge previous_edge;

	// Now loop over all the vertices that are part of the wire(s) to be filled
	for (int i = 1; i <= num_verts; ++i) {
		first = current = TopoDS::Vertex(vertex_to_edges.FindKey(i));
		// We keep track of the vertices we already used
		if (visited.find(vertex_to_edges.FindIndex(current)) != visited.end()) {
			continue;
		}
		// Given these vertices, try to find closed loops and create new
		// wires out of them.
		BRepBuilderAPI_MakeWire w;
		for (;;) {
			visited.insert(vertex_to_edges.FindIndex(current));
			// Find the edge that the current vertex is part of and points
			// away from the previous vertex (null for the first vertex).
			TopoDS_Edge edge = find_next(edge_set, vertex_to_edges, current, previous_edge);
			if (edge.IsNull()) {
				return false;
			}
			TopoDS_Vertex other = find_other(edge, current);
			if (other.IsNull()) {
				// Dealing with a conical edge probably, for some reason
				// this works better than adding the edge directly.
				double u1, u2;
				Handle(Geom_Curve) crv = BRep_Tool::Curve(edge, u1, u2);
				w.Add(BRepBuilderAPI_MakeEdge(crv, u1, u2));
				break;
			} else {
				w.Add(edge);
			}
			// See if the starting point of this loop has been reached. Note that
			// additional wires after this one potentially will be created.
			if (other.IsSame(first)) {
				break;
			}
			previous_edge = edge;
			current = other;
		}
		sew.Add(BRepBuilderAPI_MakeFace(w));
		previous_edge.Nullify();
	}
		
	sew.Perform();
	shape = sew.SewedShape();

	try {
		ShapeFix_Solid solid;
		solid.LimitTolerance(getValue(GV_POINT_EQUALITY_TOLERANCE));
		shape = solid.SolidFromShell(TopoDS::Shell(shape));
	} catch(...) {}

	return true;
}

bool IfcGeom::Kernel::flatten_shape_list(const IfcGeom::IfcRepresentationShapeItems& shapes, TopoDS_Shape& result, bool fuse) {
	TopoDS_Compound compound;
	BRep_Builder builder;
	builder.MakeCompound(compound);

	result = TopoDS_Shape();
			
	for ( IfcGeom::IfcRepresentationShapeItems::const_iterator it = shapes.begin(); it != shapes.end(); ++ it ) {
		TopoDS_Shape merged;
		const TopoDS_Shape& s = it->Shape();
		if (fuse) {
			ensure_fit_for_subtraction(s, merged);
		} else {
			merged = s;
		}
		const gp_GTrsf& trsf = it->Placement();
		bool trsf_valid = false;
		gp_Trsf _trsf;
		try {
			_trsf = trsf.Trsf();
			trsf_valid = true;
		} catch (...) {}

		const TopoDS_Shape moved_shape = trsf.Form() == gp_Identity
			? merged
			: (
			trsf_valid 
			? merged.Moved(_trsf)
			: BRepBuilderAPI_GTransform(merged,trsf,true).Shape()
			);

		if (shapes.size() == 1) {
			result = moved_shape;
			const double precision = getValue(GV_PRECISION);
			apply_tolerance(result, precision);
			return true;
		}

		if (fuse) {
			if (result.IsNull()) {
				result = moved_shape;
			} else {
				BRepAlgoAPI_Fuse brep_fuse(result, moved_shape);
				if ( brep_fuse.IsDone() ) {
					TopoDS_Shape fused = brep_fuse;

					ShapeFix_Shape fix(result);
					fix.Perform();
					result = fix.Shape();
		
					bool is_valid = BRepCheck_Analyzer(result).IsValid() != 0;
					if ( is_valid ) {
						result = fused;
					} 
				}
			}
		} else {
			builder.Add(compound,moved_shape);
		}
	}

	if (!fuse) {
		result = compound;
	}

	const bool success = !result.IsNull();
	if (success) {
		const double precision = getValue(GV_PRECISION);
		apply_tolerance(result, precision);
	}

	return success;
}
	
void IfcGeom::Kernel::remove_duplicate_points_from_loop(TColgp_SequenceOfPnt& polygon, bool closed, double tol) {
	if (tol <= 0.) tol = getValue(GV_POINT_EQUALITY_TOLERANCE);
	tol *= tol;

	for (;;) {
		bool removed = false;
		int n = polygon.Length() - (closed ? 0 : 1);
		for (int i = 1; i <= n; ++i) {
			// wrap around to the first point in case of a closed loop
			int j = (i % polygon.Length()) + 1;
			double dist = polygon.Value(i).SquareDistance(polygon.Value(j));
			if (dist < tol) {
				// do not remove the first or last point to
				// maintain connectivity with other wires
				if ((closed && j == 1) || (!closed && j == n)) polygon.Remove(i);
				else polygon.Remove(j);
				removed = true;
				break;
			}
		}
		if (!removed) break;
	}
}

void IfcGeom::Kernel::remove_collinear_points_from_loop(TColgp_SequenceOfPnt& polygon, bool closed, double tol) {
	if (tol <= 0.) tol = getValue(GV_POINT_EQUALITY_TOLERANCE);
	const int start = closed ? 1 : 2;
	const int end = polygon.Length() - (closed ? 0 : 1);
	std::vector<bool> to_remove(polygon.Length(), false);
	for (int i = start; i <= end; ++i) {
		const gp_Pnt& a = polygon.Value(((i - 2 + polygon.Length()) % polygon.Length()) + 1);
		const gp_Pnt& b = polygon.Value(i);
		const gp_Pnt& c = polygon.Value((i % polygon.Length()) + 1);
		const gp_Vec d1 = c.XYZ() - a.XYZ();
		const gp_Vec d2 = b.XYZ() - a.XYZ();
		const double dt = d2.Dot(d1) / d1.Dot(d1);
		const gp_Vec d3 = d1.Scaled(dt);
		const gp_Pnt b2 = a.XYZ() + d3.XYZ();
		if (b.Distance(b2) < tol) {
			to_remove[i-1] = true;
		}
	}
	for (int i = (int) to_remove.size() - 1; i >= 0; --i) {
		if (to_remove[i]) {
			polygon.Remove(i+1);
		}
	}
}

bool IfcGeom::Kernel::wire_to_sequence_of_point(const TopoDS_Wire& w, TColgp_SequenceOfPnt& p) {
	TopExp_Explorer exp(w, TopAbs_EDGE);
	for (; exp.More(); exp.Next()) {
		double a, b;
		Handle_Geom_Curve crv = BRep_Tool::Curve(TopoDS::Edge(exp.Current()), a, b);
		if (crv->DynamicType() != STANDARD_TYPE(Geom_Line)) {
			return false;
		}
	}

	exp.ReInit();

	int i = 0;
	for (; exp.More(); exp.Next(), ++i) {
		TopoDS_Vertex v1, v2;
		TopExp::Vertices(TopoDS::Edge(exp.Current()), v1, v2, true);
		if (exp.More()) {
			if (i == 0) {
				p.Append(BRep_Tool::Pnt(v1));
			}
			p.Append(BRep_Tool::Pnt(v2));
		}
	}

	return true;
}

void IfcGeom::Kernel::sequence_of_point_to_wire(const TColgp_SequenceOfPnt& p, TopoDS_Wire& w, bool close) {
	BRepBuilderAPI_MakePolygon builder;
	for (int i = 1; i <= p.Length(); ++i) {
		builder.Add(p.Value(i));
	}
	if (close) {
		builder.Close();
	}
	w = builder.Wire();	
}

template <typename P>
IfcGeom::BRepElement<P>* IfcGeom::Kernel::create_brep_for_representation_and_product(const IteratorSettings& settings, IfcSchema::IfcRepresentation* representation, IfcSchema::IfcProduct* product) {
	IfcGeom::Representation::BRep* shape;
	IfcGeom::IfcRepresentationShapeItems shapes;

	if ( !convert_shapes(representation,shapes) ) {
		return 0;
	}

	int parent_id = -1;
	try {
		IfcSchema::IfcObjectDefinition* parent_object = get_decomposing_entity(product);
		if (parent_object) {
			parent_id = parent_object->data().id();
		}
	} catch (...) {}
		
	const std::string name = product->hasName() ? product->Name() : "";
	const std::string guid = product->GlobalId();
		
	gp_Trsf trsf;
	try {
		convert(product->ObjectPlacement(),trsf);
	} catch (...) {}

	// Does the IfcElement have any IfcOpenings?
	// Note that openings for IfcOpeningElements are not processed
	IfcSchema::IfcRelVoidsElement::list::ptr openings;
	if ( product->declaration().is(IfcSchema::Type::IfcElement) && !product->declaration().is(IfcSchema::Type::IfcOpeningElement) ) {
		IfcSchema::IfcElement* element = (IfcSchema::IfcElement*)product;
		openings = element->HasOpenings();
	}
	// Is the IfcElement a decomposition of an IfcElement with any IfcOpeningElements?
	if ( product->declaration().is(IfcSchema::Type::IfcBuildingElementPart ) ) {
		IfcSchema::IfcBuildingElementPart* part = (IfcSchema::IfcBuildingElementPart*)product;
#ifdef USE_IFC4
		IfcSchema::IfcRelAggregates::list::ptr decomposes = part->Decomposes();
		for ( IfcSchema::IfcRelAggregates::list::it it = decomposes->begin(); it != decomposes->end(); ++ it ) {
#else
		IfcSchema::IfcRelDecomposes::list::ptr decomposes = part->Decomposes();
		for ( IfcSchema::IfcRelDecomposes::list::it it = decomposes->begin(); it != decomposes->end(); ++ it ) {
#endif
			IfcSchema::IfcObjectDefinition* obdef = (*it)->RelatingObject();
			if ( obdef->declaration().is(IfcSchema::Type::IfcElement) ) {
				IfcSchema::IfcElement* element = (IfcSchema::IfcElement*)obdef;
				openings->push(element->HasOpenings());
			}
		}
	}

	const std::string product_type = IfcSchema::Type::ToString(product->declaration().type());
	ElementSettings element_settings(settings, getValue(GV_LENGTH_UNIT), product_type);

	if ( !settings.disable_opening_subtractions() && openings && openings->size() ) {
		IfcGeom::IfcRepresentationShapeItems opened_shapes;
		try {
#if OCC_VERSION_HEX < 0x60900
			const bool faster_booleans = settings.faster_booleans();
#else
			const bool faster_booleans = true;
#endif
			if (faster_booleans) {
				bool succes = convert_openings_fast(product,openings,shapes,trsf,opened_shapes);
				if ( ! succes ) {
					opened_shapes.clear();
					convert_openings(product,openings,shapes,trsf,opened_shapes);
				}
			} else {
				convert_openings(product,openings,shapes,trsf,opened_shapes);
			}
		} catch(...) { 
			Logger::Message(Logger::LOG_ERROR, "Error processing openings for:", product); 
		}
		if ( settings.use_world_coords() ) {
			for ( IfcGeom::IfcRepresentationShapeItems::iterator it = opened_shapes.begin(); it != opened_shapes.end(); ++ it ) {
				it->prepend(trsf);
			}
			trsf = gp_Trsf();
		}
		shape = new IfcGeom::Representation::BRep(element_settings, representation->data().id(), opened_shapes);
	} else if ( settings.use_world_coords() ) {
		for ( IfcGeom::IfcRepresentationShapeItems::iterator it = shapes.begin(); it != shapes.end(); ++ it ) {
			it->prepend(trsf);
		}
		trsf = gp_Trsf();
		shape = new IfcGeom::Representation::BRep(element_settings, representation->data().id(), shapes);
	} else {
		shape = new IfcGeom::Representation::BRep(element_settings, representation->data().id(), shapes);
	}

	std::string context_string = "";
	if (representation->hasRepresentationIdentifier()) {
		context_string = representation->RepresentationIdentifier();
	} else if (representation->ContextOfItems()->hasContextType()) {
		context_string = representation->ContextOfItems()->ContextType();
	}

	return new BRepElement<P>(
		product->data().id(),
		parent_id,
		name, 
		product_type,
		guid,
		context_string,
		trsf,
		shape
	);
}

IfcSchema::IfcObjectDefinition* IfcGeom::Kernel::get_decomposing_entity(IfcSchema::IfcProduct* product) {
	IfcSchema::IfcObjectDefinition* parent = 0;

	// In case of an opening element, parent to the RelatingBuildingElement
	if ( product->declaration().is(IfcSchema::Type::IfcOpeningElement ) ) {
		IfcSchema::IfcOpeningElement* opening = (IfcSchema::IfcOpeningElement*)product;
		IfcSchema::IfcRelVoidsElement::list::ptr voids = opening->VoidsElements();
		if ( voids->size() ) {
			IfcSchema::IfcRelVoidsElement* ifc_void = *voids->begin();
			parent = ifc_void->RelatingBuildingElement();
		}
	} else if ( product->declaration().is(IfcSchema::Type::IfcElement ) ) {
		IfcSchema::IfcElement* element = (IfcSchema::IfcElement*)product;
		IfcSchema::IfcRelFillsElement::list::ptr fills = element->FillsVoids();
		// Incase of a RelatedBuildingElement parent to the opening element
		if ( fills->size() ) {
			for ( IfcSchema::IfcRelFillsElement::list::it it = fills->begin(); it != fills->end(); ++ it ) {
				IfcSchema::IfcRelFillsElement* fill = *it;
				IfcSchema::IfcObjectDefinition* ifc_objectdef = fill->RelatingOpeningElement();
				if ( product == ifc_objectdef ) continue;
				parent = ifc_objectdef;
			}
		} 
		// Else simply parent to the containing structure
		if (!parent) {
			IfcSchema::IfcRelContainedInSpatialStructure::list::ptr parents = element->ContainedInStructure();
			if ( parents->size() ) {
				IfcSchema::IfcRelContainedInSpatialStructure* container = *parents->begin();
				parent = container->RelatingStructure();
			}
		}
	}
	// Parent decompositions to the RelatingObject
	if (!parent) {
		IfcEntityList::ptr parents = product->data().getInverse(IfcSchema::Type::IfcRelAggregates, -1);
		parents->push(product->data().getInverse(IfcSchema::Type::IfcRelNests, -1));
		for ( IfcEntityList::it it = parents->begin(); it != parents->end(); ++ it ) {
			IfcSchema::IfcRelDecomposes* decompose = (IfcSchema::IfcRelDecomposes*)*it;
			IfcSchema::IfcObjectDefinition* ifc_objectdef;
#ifdef USE_IFC4
			if (decompose->declaration().is(IfcSchema::Type::IfcRelAggregates)) {
				ifc_objectdef = ((IfcSchema::IfcRelAggregates*)decompose)->RelatingObject();
			} else {
				continue;
			}
#else
			ifc_objectdef = decompose->RelatingObject();
#endif
			if ( product == ifc_objectdef ) continue;
			parent = ifc_objectdef;
		}
	}
	return parent;
}

template IfcGeom::BRepElement<float>* IfcGeom::Kernel::create_brep_for_representation_and_product<float>(const IteratorSettings& settings, IfcSchema::IfcRepresentation* representation, IfcSchema::IfcProduct* product);
template IfcGeom::BRepElement<double>* IfcGeom::Kernel::create_brep_for_representation_and_product<double>(const IteratorSettings& settings, IfcSchema::IfcRepresentation* representation, IfcSchema::IfcProduct* product);

std::pair<std::string, double> IfcGeom::Kernel::initializeUnits(IfcSchema::IfcUnitAssignment* unit_assignment) {
	// Set default units, set length to meters, angles to undefined
	setValue(IfcGeom::Kernel::GV_LENGTH_UNIT, 1.0);
	setValue(IfcGeom::Kernel::GV_PLANEANGLE_UNIT, -1.0);

	std::string unit_name = "METER";
	double unit_magnitude = 1.;

	try {
		IfcEntityList::ptr units = unit_assignment->Units();
		if (!units || !units->size()) {
			Logger::Message(Logger::LOG_ERROR, "No unit information found");
		} else {
			for ( IfcEntityList::it it = units->begin(); it != units->end(); ++ it ) {
				std::string current_unit_name = "";
				IfcUtil::IfcBaseClass* base = *it;
				IfcSchema::IfcSIUnit* unit = 0;
				double value = 1.f;
				if ( base->declaration().is(IfcSchema::Type::IfcConversionBasedUnit) ) {
					IfcSchema::IfcConversionBasedUnit* u = (IfcSchema::IfcConversionBasedUnit*)base;
					current_unit_name = u->Name();
					IfcSchema::IfcMeasureWithUnit* u2 = u->ConversionFactor();
					IfcSchema::IfcUnit* u3 = u2->UnitComponent();
					if ( u3->declaration().is(IfcSchema::Type::IfcSIUnit) ) {
						unit = (IfcSchema::IfcSIUnit*) u3;
					}
					IfcSchema::IfcValue* v = u2->ValueComponent();
					// Quick hack to get the numeric value from an IfcValue:
					const double f = *v->data().getArgument(0);
					value *= f;
				} else if ( base->declaration().is(IfcSchema::Type::IfcSIUnit) ) {
					unit = (IfcSchema::IfcSIUnit*)base;
				}
				if ( unit ) {
					if ( unit->hasPrefix() ) {
						value *= IfcParse::IfcSIPrefixToValue(unit->Prefix());
					}
					IfcSchema::IfcUnitEnum::IfcUnitEnum type = unit->UnitType();
					if ( type == IfcSchema::IfcUnitEnum::IfcUnit_LENGTHUNIT ) {
						setValue(IfcGeom::Kernel::GV_LENGTH_UNIT,value);
						if (current_unit_name.empty()) {
							if (unit->hasPrefix()) {
								current_unit_name = IfcSchema::IfcSIPrefix::ToString(unit->Prefix());
							}
							current_unit_name += IfcSchema::IfcSIUnitName::ToString(unit->Name());
						}
						unit_magnitude = value;
						unit_name = current_unit_name;
					} else if ( type == IfcSchema::IfcUnitEnum::IfcUnit_PLANEANGLEUNIT ) {
						setValue(IfcGeom::Kernel::GV_PLANEANGLE_UNIT, value);
					}
				}
			}
		}
	} catch (const IfcParse::IfcException& ex) {
		std::stringstream ss;
		ss << "Failed to determine unit information '" << ex.what() << "'";
		Logger::Message(Logger::LOG_ERROR, ss.str());
	}

	return std::pair<std::string, double>(unit_name, unit_magnitude);
}

const IfcSchema::IfcRepresentationItem* IfcGeom::Kernel::find_item_carrying_style(const IfcSchema::IfcRepresentationItem* item) {
	if (item->StyledByItem()->size()) {
		return item;
	}

	while (item->is(IfcSchema::Type::IfcBooleanClippingResult)) {
		// All instantiations of IfcBooleanOperand (type of FirstOperand) are subtypes of
		// IfcGeometricRepresentationItem
		item = (IfcSchema::IfcGeometricRepresentationItem*) ((IfcSchema::IfcBooleanClippingResult*) item)->FirstOperand();
		if (item->StyledByItem()->size()) {
			return item;
		}
	}

	// TODO: Ideally this would be done for other entities (such as IfcCsgSolid) as well.
	// But neither are these very prevalent, nor does the current IfcOpenShell style
	// mechanism enable to conveniently style subshapes, which would be necessary for
	// distinctly styled union operands.

	return item;
}<|MERGE_RESOLUTION|>--- conflicted
+++ resolved
@@ -171,12 +171,8 @@
 	for ( IfcSchema::IfcRelVoidsElement::list::it it = openings->begin(); it != openings->end(); ++ it ) {
 		IfcSchema::IfcRelVoidsElement* v = *it;
 		IfcSchema::IfcFeatureElementSubtraction* fes = v->RelatedOpeningElement();
-<<<<<<< HEAD
 		if ( fes->declaration().is(IfcSchema::Type::IfcOpeningElement) ) {
-=======
-		if ( fes->is(IfcSchema::Type::IfcOpeningElement) ) {
 			if (!fes->hasRepresentation()) continue;
->>>>>>> 481515f5
 
 			// Convert the IfcRepresentation of the IfcOpeningElement
 			gp_Trsf opening_trsf;
@@ -233,12 +229,7 @@
 			if ( Logger::Verbosity() >= Logger::LOG_WARNING ) {
 				opening_volume = shape_volume(opening_shape);
 				if ( opening_volume <= ALMOST_ZERO )
-<<<<<<< HEAD
 					Logger::Message(Logger::LOG_WARNING, "Empty opening for:", entity);
-				original_shape_volume = shape_volume(entity_shape);
-=======
-					Logger::Message(Logger::LOG_WARNING,"Empty opening for:",entity->entity);
->>>>>>> 481515f5
 			}
 
 			if (entity_shape.ShapeType() == TopAbs_COMPSOLID) {
@@ -354,12 +345,8 @@
 	for ( IfcSchema::IfcRelVoidsElement::list::it it = openings->begin(); it != openings->end(); ++ it ) {
 		IfcSchema::IfcRelVoidsElement* v = *it;
 		IfcSchema::IfcFeatureElementSubtraction* fes = v->RelatedOpeningElement();
-<<<<<<< HEAD
 		if ( fes->declaration().is(IfcSchema::Type::IfcOpeningElement) ) {
-=======
-		if ( fes->is(IfcSchema::Type::IfcOpeningElement) ) {
 			if (!fes->hasRepresentation()) continue;
->>>>>>> 481515f5
 
 			// Convert the IfcRepresentation of the IfcOpeningElement
 			gp_Trsf opening_trsf;
@@ -1298,7 +1285,7 @@
 		return item;
 	}
 
-	while (item->is(IfcSchema::Type::IfcBooleanClippingResult)) {
+	while (item->declaration().is(IfcSchema::Type::IfcBooleanClippingResult)) {
 		// All instantiations of IfcBooleanOperand (type of FirstOperand) are subtypes of
 		// IfcGeometricRepresentationItem
 		item = (IfcSchema::IfcGeometricRepresentationItem*) ((IfcSchema::IfcBooleanClippingResult*) item)->FirstOperand();
