--- conflicted
+++ resolved
@@ -324,13 +324,8 @@
 						// processing. The set is iterated over te able to filter on subtypes.
 						for ( IfcSchema::IfcProduct::list::it jt = unfiltered_products->begin(); jt != unfiltered_products->end(); ++jt ) {
 							bool found = false;
-<<<<<<< HEAD
-							for (std::set<IfcSchema::Type::Enum>::const_iterator jt = entities_to_include_or_exclude.begin(); jt != entities_to_include_or_exclude.end(); ++jt) {
-								if ((*it)->declaration().is(*jt)) {
-=======
 							for (std::set<IfcSchema::Type::Enum>::const_iterator kt = entities_to_include_or_exclude.begin(); kt != entities_to_include_or_exclude.end(); ++kt) {
-								if ((*jt)->is(*kt)) {
->>>>>>> 481515f5
+								if ((*jt)->declaration().is(*kt)) {
 									found = true;
 									break;
 								}
