﻿/********************************************************************************
 *                                                                              *
 * This file is part of IfcOpenShell.                                           *
 *                                                                              *
 * IfcOpenShell is free software: you can redistribute it and/or modify         *
 * it under the terms of the Lesser GNU General Public License as published by  *
 * the Free Software Foundation, either version 3.0 of the License, or          *
 * (at your option) any later version.                                          *
 *                                                                              *
 * IfcOpenShell is distributed in the hope that it will be useful,              *
 * but WITHOUT ANY WARRANTY; without even the implied warranty of               *
 * MERCHANTABILITY or FITNESS FOR A PARTICULAR PURPOSE. See the                 *
 * Lesser GNU General Public License for more details.                          *
 *                                                                              *
 * You should have received a copy of the Lesser GNU General Public License     *
 * along with this program. If not, see <http://www.gnu.org/licenses/>.         *
 *                                                                              *
 ********************************************************************************/

/********************************************************************************
 *                                                                              *
 * Implementations of the various conversion functions defined in IfcRegister.h *
 *                                                                              *
 ********************************************************************************/

#include <new>

#include <gp_Pnt.hxx>
#include <gp_Vec.hxx>
#include <gp_Dir.hxx>
#include <gp_Pnt2d.hxx>
#include <gp_Vec2d.hxx>
#include <gp_Dir2d.hxx>
#include <gp_Mat.hxx>
#include <gp_Mat2d.hxx>
#include <gp_GTrsf.hxx>
#include <gp_GTrsf2d.hxx>
#include <gp_Trsf.hxx>
#include <gp_Trsf2d.hxx>
#include <gp_Ax3.hxx>
#include <gp_Ax2d.hxx>
#include <gp_Pln.hxx>
#include <gp_Circ.hxx>

#include <TColgp_Array1OfPnt.hxx>
#include <TColgp_Array1OfPnt2d.hxx>
#include <TColStd_Array1OfReal.hxx>
#include <TColStd_Array1OfInteger.hxx>
#include <Geom_Line.hxx>
#include <Geom_Plane.hxx>
#include <Geom_Circle.hxx>
#include <Geom_Ellipse.hxx>
#include <Geom_TrimmedCurve.hxx>
#include <Geom_OffsetCurve.hxx>

#include <BRepPrimAPI_MakePrism.hxx>
#include <BRepPrimAPI_MakeHalfSpace.hxx>

#include <BRepOffsetAPI_Sewing.hxx>
#include <BRepOffsetAPI_MakeOffset.hxx>

#include <BRepBuilderAPI_MakeFace.hxx>
#include <BRepBuilderAPI_MakeEdge.hxx>
#include <BRepBuilderAPI_MakeWire.hxx>
#include <BRepBuilderAPI_MakePolygon.hxx>
#include <BRepBuilderAPI_MakeVertex.hxx>
#include <BRepBuilderAPI_MakeShell.hxx>
#include <BRepBuilderAPI_MakeSolid.hxx>

#include <TopoDS.hxx>
#include <TopoDS_Wire.hxx>
#include <TopoDS_Face.hxx>
#include <TopExp_Explorer.hxx>
#include <TopoDS_Iterator.hxx>

#include <BRepAlgoAPI_Cut.hxx>

#include <ShapeFix_Shape.hxx>
#include <ShapeFix_ShapeTolerance.hxx>
#include <ShapeFix_Solid.hxx>

#include <TopLoc_Location.hxx>
#include <BRepGProp_Face.hxx>

#include <Standard_Failure.hxx>

#include <BRep_Tool.hxx>
#include <BRepCheck_Face.hxx>
#include <BRepBuilderAPI_Transform.hxx>

#include <Standard_Version.hxx>

#ifdef USE_IFC4
#include <Geom_BSplineSurface.hxx>
#include <TColgp_Array2OfPnt.hxx>
#include <TColStd_Array1OfReal.hxx>
#include <TColStd_Array1OfInteger.hxx>
#endif

#include "../ifcgeom/IfcGeom.h"

bool IfcGeom::Kernel::convert(const IfcSchema::IfcFace* l, TopoDS_Shape& face) {
	IfcSchema::IfcFaceBound::list::ptr bounds = l->Bounds();

	Handle(Geom_Surface) face_surface;
<<<<<<< HEAD
	bool reversed_face_surface = false;
	const bool is_face_surface = l->declaration().is(IfcSchema::Type::IfcFaceSurface);
=======
	const bool is_face_surface = l->is(IfcSchema::Type::IfcFaceSurface);
>>>>>>> 481515f5

	if (is_face_surface) {
		IfcSchema::IfcFaceSurface* fs = (IfcSchema::IfcFaceSurface*) l;
		fs->FaceSurface();
		// FIXME: Surfaces are interpreted as a TopoDS_Shape
		TopoDS_Shape surface_shape;
		if (!convert_shape(fs->FaceSurface(), surface_shape)) return false;

		// FIXME: Assert this obtaines the only face
		TopExp_Explorer exp(surface_shape, TopAbs_FACE);
		if (!exp.More()) return false;

		TopoDS_Face surface = TopoDS::Face(exp.Current());
		face_surface = BRep_Tool::Surface(surface);
	}
	
	const int num_bounds = bounds->size();
	int num_outer_bounds = 0;

	for (IfcSchema::IfcFaceBound::list::it it = bounds->begin(); it != bounds->end(); ++it) {
		IfcSchema::IfcFaceBound* bound = *it;
		if (bound->declaration().is(IfcSchema::Type::IfcFaceOuterBound)) num_outer_bounds ++;
	}

	// The number of outer bounds should be one according to the schema. Also Open Cascade
	// expects this, but it is not strictly checked. Regardless, if the number is greater,
	// the face will still be processed as long as there are no holes. A compound of faces
	// is returned in that case.
	if (num_bounds > 1 && num_outer_bounds > 1 && num_bounds != num_outer_bounds) {
		Logger::Message(Logger::LOG_ERROR, "Invalid configuration of boundaries for:", l);
		return false;
	}

	TopoDS_Compound compound;
	BRep_Builder builder;
	if (num_outer_bounds > 1) {
		builder.MakeCompound(compound);
	}
	
	// The builder is initialized on the heap because of the various different moments
	// of initialization depending on the configuration of surfaces and boundaries.
	BRepBuilderAPI_MakeFace* mf = 0;
	
	bool success = false;
	int processed = 0;

	for (int process_interior = 0; process_interior <= 1; ++process_interior) {
		for (IfcSchema::IfcFaceBound::list::it it = bounds->begin(); it != bounds->end(); ++it) {
			IfcSchema::IfcFaceBound* bound = *it;
			IfcSchema::IfcLoop* loop = bound->Bound();
		
			bool same_sense = bound->Orientation();
			const bool is_interior = 
				!bound->declaration().is(IfcSchema::Type::IfcFaceOuterBound) &&
				(num_bounds > 1) &&
				(num_outer_bounds < num_bounds);

			// The exterior face boundary is processed first
			if (is_interior == !process_interior) continue;
		
			TopoDS_Wire wire;
			if (!convert_wire(loop, wire)) {
				Logger::Message(Logger::LOG_ERROR, "Failed to process face boundary loop", loop->entity);
				delete mf;
				return false;
			}

			/*
			The approach below does not result in a significant speed-up
			if (loop->declaration().is(IfcSchema::Type::IfcPolyLoop) && processed == 0 && face_surface.IsNull()) {
				IfcSchema::IfcPolyLoop* polyloop = (IfcSchema::IfcPolyLoop*) loop;
				IfcSchema::IfcCartesianPoint::list::ptr points = polyloop->Polygon();

				if (points->size() == 3) {
					// Help Open Cascade by finding the plane more efficiently
					IfcSchema::IfcCartesianPoint::list::it point_iterator = points->begin();
					gp_Pnt a, b, c;
					convert(*point_iterator++, a);
					convert(*point_iterator++, b);
					convert(*point_iterator++, c);
					const gp_XYZ ab = (b.XYZ() - a.XYZ());
					const gp_XYZ ac = (c.XYZ() - a.XYZ());
					const gp_Vec cross = ab.Crossed(ac);
					if (cross.SquareMagnitude() > ALMOST_ZERO) {
						const gp_Dir n = cross;
						face_surface = new Geom_Plane(a, n);
					}
				}
			}
			*/
		
			if (!same_sense) {
				wire.Reverse();
			}

			ShapeFix_ShapeTolerance FTol;
			FTol.SetTolerance(wire, getValue(GV_PRECISION), TopAbs_WIRE);

			if (!mf) {
				if (face_surface.IsNull()) {
					mf = new BRepBuilderAPI_MakeFace(wire);
				} else {
					mf = new BRepBuilderAPI_MakeFace(face_surface, wire); 
				}				

				/* BRepBuilderAPI_FaceError er = mf->Error();
				if (er == BRepBuilderAPI_NotPlanar) {
					ShapeFix_ShapeTolerance FTol;
					FTol.SetTolerance(wire, getValue(GV_PRECISION), TopAbs_WIRE);
					delete mf;
					mf = new BRepBuilderAPI_MakeFace(wire);
				} */

				if (mf->IsDone()) {
					TopoDS_Face outer_face_bound = mf->Face();

					if (BRepCheck_Face(outer_face_bound).OrientationOfWires() == BRepCheck_BadOrientationOfSubshape) {
						wire.Reverse();
						same_sense = !same_sense;
						delete mf;
						if (face_surface.IsNull()) {
							mf = new BRepBuilderAPI_MakeFace(wire);
						} else {
							mf = new BRepBuilderAPI_MakeFace(face_surface, wire); 
						}
						ShapeFix_Face fix(mf->Face());
						fix.FixOrientation();
						fix.Perform();
						outer_face_bound = fix.Face();
					}

					// If the wires are reversed the face needs to be reversed as well in order
					// to maintain the counter-clock-wise ordering of the bounding wire's vertices.
					bool all_reversed = true;
					TopoDS_Iterator jt(outer_face_bound, false);
					for (; jt.More(); jt.Next()) {
						const TopoDS_Wire& w = TopoDS::Wire(jt.Value());
						if ((w.Orientation() != TopAbs_REVERSED) == same_sense) {
							all_reversed = false;
						}
					}

					if (all_reversed) {
						outer_face_bound.Reverse();
					}

					if (num_outer_bounds > 1) {
						builder.Add(compound, outer_face_bound);
						delete mf; mf = 0;
					} else if (num_bounds > 1) {
						// Reinitialize the builder to the outer face 
						// bound in order to add holes more robustly.
						delete mf;
						// TODO: What about the face_surface?
						mf = new BRepBuilderAPI_MakeFace(outer_face_bound);
					} else {
						face = outer_face_bound;
						success = true;
					}
				} else {
					Logger::Message(Logger::LOG_ERROR, "Failed to process face boundary", bound->entity);
					delete mf;
					return false;
				}

			} else {
				mf->Add(wire);
			}
			processed ++;
		}
	}

	if (!success) {
		success = processed == num_bounds;
		if (success) {
			if (num_outer_bounds > 1) {
				face = compound;
			} else {
				success = success && mf->IsDone();
				if (success) {
					face = mf->Face();
				}
			}
		}
	}

	if (success) {
		ShapeFix_ShapeTolerance FTol;
		FTol.SetTolerance(face, getValue(GV_PRECISION), TopAbs_FACE);
	}

	delete mf;
	return success;
}

bool IfcGeom::Kernel::convert(const IfcSchema::IfcArbitraryClosedProfileDef* l, TopoDS_Shape& face) {
	TopoDS_Wire wire;
	if ( ! convert_wire(l->OuterCurve(),wire) ) return false;

	TopoDS_Face f;
	bool success = convert_wire_to_face(wire, f);
	if (success) face = f;
	return success;
}

bool IfcGeom::Kernel::convert(const IfcSchema::IfcArbitraryProfileDefWithVoids* l, TopoDS_Shape& face) {
	TopoDS_Wire profile;
	if ( ! convert_wire(l->OuterCurve(),profile) ) return false;
	BRepBuilderAPI_MakeFace mf(profile);
	IfcSchema::IfcCurve::list::ptr voids = l->InnerCurves();
	for( IfcSchema::IfcCurve::list::it it = voids->begin(); it != voids->end(); ++ it ) {
		TopoDS_Wire hole;
		if ( convert_wire(*it,hole) ) {
			mf.Add(hole);
		}
	}
	ShapeFix_Shape sfs(mf.Face());
	sfs.Perform();
	face = TopoDS::Face(sfs.Shape());
	return true;
}

bool IfcGeom::Kernel::convert(const IfcSchema::IfcRectangleProfileDef* l, TopoDS_Shape& face) {
	const double x = l->XDim() / 2.0f * getValue(GV_LENGTH_UNIT);
	const double y = l->YDim() / 2.0f * getValue(GV_LENGTH_UNIT);

	if ( x < ALMOST_ZERO || y < ALMOST_ZERO ) {
		Logger::Message(Logger::LOG_NOTICE, "Skipping zero sized profile:", l);
		return false;
	}

	gp_Trsf2d trsf2d;
	IfcGeom::Kernel::convert(l->Position(),trsf2d);
	double coords[8] = {-x,-y,x,-y,x,y,-x,y};
	return profile_helper(4,coords,0,0,0,trsf2d,face);
}

bool IfcGeom::Kernel::convert(const IfcSchema::IfcRoundedRectangleProfileDef* l, TopoDS_Shape& face) {
	const double x = l->XDim() / 2.0f * getValue(GV_LENGTH_UNIT);
	const double y = l->YDim() / 2.0f  * getValue(GV_LENGTH_UNIT);
	const double r = l->RoundingRadius() * getValue(GV_LENGTH_UNIT);

	if ( x < ALMOST_ZERO || y < ALMOST_ZERO || r < ALMOST_ZERO ) {
		Logger::Message(Logger::LOG_NOTICE, "Skipping zero sized profile:", l);
		return false;
	}

	gp_Trsf2d trsf2d;
	IfcGeom::Kernel::convert(l->Position(),trsf2d);
	double coords[8] = {-x,-y, x,-y, x,y, -x,y};
	int fillets[4] = {0,1,2,3};
	double radii[4] = {r,r,r,r};
	return profile_helper(4,coords,4,fillets,radii,trsf2d,face);
}

bool IfcGeom::Kernel::convert(const IfcSchema::IfcRectangleHollowProfileDef* l, TopoDS_Shape& face) {
	const double x = l->XDim() / 2.0f * getValue(GV_LENGTH_UNIT);
	const double y = l->YDim() / 2.0f  * getValue(GV_LENGTH_UNIT);
	const double d = l->WallThickness() * getValue(GV_LENGTH_UNIT);

	const bool fr1 = l->hasOuterFilletRadius();
	const bool fr2 = l->hasInnerFilletRadius();

	const double r1 = fr1 ? l->OuterFilletRadius() * getValue(GV_LENGTH_UNIT) : 0.;
	const double r2 = fr2 ? l->InnerFilletRadius() * getValue(GV_LENGTH_UNIT) : 0.;
	
	if ( x < ALMOST_ZERO || y < ALMOST_ZERO ) {
		Logger::Message(Logger::LOG_NOTICE, "Skipping zero sized profile:", l);
		return false;
	}

	TopoDS_Face f1;
	TopoDS_Face f2;

	gp_Trsf2d trsf2d;
	IfcGeom::Kernel::convert(l->Position(),trsf2d);
	double coords1[8] = {-x  ,-y,   x  ,-y,   x,  y,   -x,  y  };
	double coords2[8] = {-x+d,-y+d, x-d,-y+d, x-d,y-d, -x+d,y-d};
	double radii1[4] = {r1,r1,r1,r1};
	double radii2[4] = {r2,r2,r2,r2};
	int fillets[4] = {0,1,2,3};

	bool s1 = profile_helper(4,coords1,fr1 ? 4 : 0,fillets,radii1,trsf2d,f1);
	bool s2 = profile_helper(4,coords2,fr2 ? 4 : 0,fillets,radii2,trsf2d,f2);

	if (!s1 || !s2) return false;

	TopExp_Explorer exp1(f1, TopAbs_WIRE);
	TopExp_Explorer exp2(f2, TopAbs_WIRE);

	TopoDS_Wire w1 = TopoDS::Wire(exp1.Current());	
	TopoDS_Wire w2 = TopoDS::Wire(exp2.Current());

	BRepBuilderAPI_MakeFace mf(w1, false);
	mf.Add(w2);

	ShapeFix_Shape sfs(mf.Face());
	sfs.Perform();
	face = TopoDS::Face(sfs.Shape());	
	return true;
}

bool IfcGeom::Kernel::convert(const IfcSchema::IfcTrapeziumProfileDef* l, TopoDS_Shape& face) {
	const double x1 = l->BottomXDim() / 2.0f * getValue(GV_LENGTH_UNIT);
	const double w = l->TopXDim() * getValue(GV_LENGTH_UNIT);
	const double dx = l->TopXOffset() * getValue(GV_LENGTH_UNIT);
	const double y = l->YDim() / 2.0f  * getValue(GV_LENGTH_UNIT);

	if ( x1 < ALMOST_ZERO || w < ALMOST_ZERO || y < ALMOST_ZERO ) {
		Logger::Message(Logger::LOG_NOTICE, "Skipping zero sized profile:", l);
		return false;
	}

	gp_Trsf2d trsf2d;
	IfcGeom::Kernel::convert(l->Position(),trsf2d);
	double coords[8] = {-x1,-y, x1,-y, dx+w-x1,y, dx-x1,y};
	return profile_helper(4,coords,0,0,0,trsf2d,face);
}

bool IfcGeom::Kernel::convert(const IfcSchema::IfcIShapeProfileDef* l, TopoDS_Shape& face) {
	const double x1 = l->OverallWidth() / 2.0f * getValue(GV_LENGTH_UNIT);
	const double y = l->OverallDepth() / 2.0f * getValue(GV_LENGTH_UNIT);
	const double d1 = l->WebThickness() / 2.0f  * getValue(GV_LENGTH_UNIT);
	const double dy1 = l->FlangeThickness() * getValue(GV_LENGTH_UNIT);

	bool doFillet1 = l->hasFilletRadius();
	double f1 = 0.;
	if ( doFillet1 ) {
		f1 = l->FilletRadius() * getValue(GV_LENGTH_UNIT);
	}

	bool doFillet2 = doFillet1;
	double x2 = x1, dy2 = dy1, f2 = f1;

	if (l->declaration().is(IfcSchema::Type::IfcAsymmetricIShapeProfileDef)) {
		IfcSchema::IfcAsymmetricIShapeProfileDef* assym = (IfcSchema::IfcAsymmetricIShapeProfileDef*) l;
		x2 = assym->TopFlangeWidth() / 2. * getValue(GV_LENGTH_UNIT);
		doFillet2 = assym->hasTopFlangeFilletRadius();
		if (doFillet2) {
			f2 = assym->TopFlangeFilletRadius() * getValue(GV_LENGTH_UNIT);
		}
		if (assym->hasTopFlangeThickness()) {
			dy2 = assym->TopFlangeThickness() * getValue(GV_LENGTH_UNIT);
		}
	}	

	if ( x1 < ALMOST_ZERO || x2 < ALMOST_ZERO || y < ALMOST_ZERO || d1 < ALMOST_ZERO || dy1 < ALMOST_ZERO || dy2 < ALMOST_ZERO ) {
		Logger::Message(Logger::LOG_NOTICE, "Skipping zero sized profile:", l);
		return false;
	}

	gp_Trsf2d trsf2d;
	convert(l->Position(),trsf2d);

	double coords[24] = {-x1,-y, x1,-y, x1,-y+dy1, d1,-y+dy1, d1,y-dy2, x2,y-dy2, x2,y, -x2,y, -x2,y-dy2, -d1,y-dy2, -d1,-y+dy1, -x1,-y+dy1};
	int fillets[4] = {3,4,9,10};
	double radii[4] = {f1,f1,f2,f2};
	return profile_helper(12,coords,(doFillet1||doFillet2) ? 4 : 0,fillets,radii,trsf2d,face);
}

bool IfcGeom::Kernel::convert(const IfcSchema::IfcZShapeProfileDef* l, TopoDS_Shape& face) {
	const double x = l->FlangeWidth() * getValue(GV_LENGTH_UNIT);
	const double y = l->Depth() / 2.0f * getValue(GV_LENGTH_UNIT);
	const double dx = l->WebThickness() / 2.0f  * getValue(GV_LENGTH_UNIT);
	const double dy = l->FlangeThickness() * getValue(GV_LENGTH_UNIT);

	bool doFillet = l->hasFilletRadius();
	bool doEdgeFillet = l->hasEdgeRadius();
	
	double f1 = 0.;
	double f2 = 0.;

	if ( doFillet ) {
		f1 = l->FilletRadius() * getValue(GV_LENGTH_UNIT);
	}
	if ( doEdgeFillet ) {
		f2 = l->EdgeRadius() * getValue(GV_LENGTH_UNIT);
	}

	if ( x == 0.0f || y == 0.0f || dx == 0.0f || dy == 0.0f ) {
		Logger::Message(Logger::LOG_NOTICE, "Skipping zero sized profile:", l);
		return false;
	}

	gp_Trsf2d trsf2d;
	IfcGeom::Kernel::convert(l->Position(),trsf2d);

	double coords[16] = {-dx,-y, x,-y, x,-y+dy, dx,-y+dy, dx,y, -x,y, -x,y-dy, -dx,y-dy};
	int fillets[4] = {2,3,6,7};
	double radii[4] = {f2,f1,f2,f1};
	return profile_helper(8,coords,(doFillet || doEdgeFillet) ? 4 : 0,fillets,radii,trsf2d,face);
}

bool IfcGeom::Kernel::convert(const IfcSchema::IfcCShapeProfileDef* l, TopoDS_Shape& face) {
	const double y = l->Depth() / 2.0f * getValue(GV_LENGTH_UNIT);
	const double x = l->Width() / 2.0f * getValue(GV_LENGTH_UNIT);
	const double d1 = l->WallThickness() * getValue(GV_LENGTH_UNIT);
	const double d2 = l->Girth() * getValue(GV_LENGTH_UNIT);
	bool doFillet = l->hasInternalFilletRadius();
	double f1 = 0;
	double f2 = 0;
	if ( doFillet ) {
		f1 = l->InternalFilletRadius() * getValue(GV_LENGTH_UNIT);
		f2 = f1 + d1;
	}

	if ( x < ALMOST_ZERO || y < ALMOST_ZERO || d1 < ALMOST_ZERO || d2 < ALMOST_ZERO ) {
		Logger::Message(Logger::LOG_NOTICE, "Skipping zero sized profile:", l);
		return false;
	}

	gp_Trsf2d trsf2d;
	IfcGeom::Kernel::convert(l->Position(),trsf2d);

	double coords[24] = {-x,-y,x,-y,x,-y+d2,x-d1,-y+d2,x-d1,-y+d1,-x+d1,-y+d1,-x+d1,y-d1,x-d1,y-d1,x-d1,y-d2,x,y-d2,x,y,-x,y};
	int fillets[8] = {0,1,4,5,6,7,10,11};
	double radii[8] = {f2,f2,f1,f1,f1,f1,f2,f2};
	return profile_helper(12,coords,doFillet ? 8 : 0,fillets,radii,trsf2d,face);
}

bool IfcGeom::Kernel::convert(const IfcSchema::IfcLShapeProfileDef* l, TopoDS_Shape& face) {
	const bool hasSlope = l->hasLegSlope();
	const bool doEdgeFillet = l->hasEdgeRadius();
	const bool doFillet = l->hasFilletRadius();

	const double y = l->Depth() / 2.0f * getValue(GV_LENGTH_UNIT);
	const double x = (l->hasWidth() ? l->Width() : l->Depth()) / 2.0f * getValue(GV_LENGTH_UNIT);
	const double d = l->Thickness() * getValue(GV_LENGTH_UNIT);
	const double slope = hasSlope ? (l->LegSlope() * getValue(GV_PLANEANGLE_UNIT)) : 0.;
	
	double f1 = 0.0f;
	double f2 = 0.0f;
	if (doFillet) {
		f1 = l->FilletRadius() * getValue(GV_LENGTH_UNIT);
	}
	if ( doEdgeFillet) {
		f2 = l->EdgeRadius() * getValue(GV_LENGTH_UNIT);
	}

	if ( x < ALMOST_ZERO || y < ALMOST_ZERO || d < ALMOST_ZERO ) {
		Logger::Message(Logger::LOG_NOTICE, "Skipping zero sized profile:", l);
		return false;
	}

	double xx = -x+d;
	double xy = -y+d;
	double dy1 = 0.;
	double dy2 = 0.;
	double dx1 = 0.;
	double dx2 = 0.;
	if (hasSlope) {
		dy1 = tan(slope) * x;
		dy2 = tan(slope) * (x - d);
		dx1 = tan(slope) * y;
		dx2 = tan(slope) * (y - d);

		const double x1s = x; const double y1s = -y + d - dy1;
		const double x1e = -x + d; const double y1e = -y + d + dy2;
		const double x2s = -x + d - dx1; const double y2s = y;
		const double x2e = -x + d + dx2; const double y2e = -y + d;

		const double a1 = y1e - y1s;
		const double b1 = x1s - x1e;
		const double c1 = a1*x1s + b1*y1s;

		const double a2 = y2e - y2s;
		const double b2 = x2s - x2e;
		const double c2 = a2*x2s + b2*y2s;

		const double det = a1*b2 - a2*b1;

		if (ALMOST_THE_SAME(det, 0.)) {
			Logger::Message(Logger::LOG_NOTICE, "Legs do not intersect for:", l);
			return false;
		}

		xx = (b2*c1 - b1*c2) / det;
		xy = (a1*c2 - a2*c1) / det;
	}

	gp_Trsf2d trsf2d;
	convert(l->Position(),trsf2d);

	double coords[12] = {-x,-y, x,-y, x,-y+d-dy1, xx, xy, -x+d-dx1,y, -x,y};
	int fillets[3] = {2,3,4};
	double radii[3] = {f2,f1,f2};
	return profile_helper(6,coords,doFillet ? 3 : 0,fillets,radii,trsf2d,face);
}

bool IfcGeom::Kernel::convert(const IfcSchema::IfcUShapeProfileDef* l, TopoDS_Shape& face) {
	const bool doEdgeFillet = l->hasEdgeRadius();
	const bool doFillet = l->hasFilletRadius();
	const bool hasSlope = l->hasFlangeSlope();

	const double y = l->Depth() / 2.0f * getValue(GV_LENGTH_UNIT);
	const double x = l->FlangeWidth() / 2.0f * getValue(GV_LENGTH_UNIT);
	const double d1 = l->WebThickness() * getValue(GV_LENGTH_UNIT);
	const double d2 = l->FlangeThickness() * getValue(GV_LENGTH_UNIT);
	const double slope = hasSlope ? (l->FlangeSlope() * getValue(GV_PLANEANGLE_UNIT)) : 0.;
	
	double dy1 = 0.0f;
	double dy2 = 0.0f;
	double f1 = 0.0f;
	double f2 = 0.0f;

	if (doFillet) {
		f1 = l->FilletRadius() * getValue(GV_LENGTH_UNIT);
	}
	if (doEdgeFillet) {
		f2 = l->EdgeRadius() * getValue(GV_LENGTH_UNIT);
	}

	if (hasSlope) {
		dy1 = (x - d1) * tan(slope);
		dy2 = x * tan(slope);
	}

	if ( x < ALMOST_ZERO || y < ALMOST_ZERO || d1 < ALMOST_ZERO || d2 < ALMOST_ZERO ) {
		Logger::Message(Logger::LOG_NOTICE, "Skipping zero sized profile:", l);
		return false;
	}

	gp_Trsf2d trsf2d;
	convert(l->Position(),trsf2d);

	double coords[16] = {-x,-y, x,-y, x,-y+d2-dy2, -x+d1,-y+d2+dy1, -x+d1,y-d2-dy1, x,y-d2+dy2, x,y, -x,y};
	int fillets[4] = {2,3,4,5};
	double radii[4] = {f2,f1,f1,f2};
	return profile_helper(8, coords, (doFillet || doEdgeFillet) ? 4 : 0, fillets, radii, trsf2d, face);
}

bool IfcGeom::Kernel::convert(const IfcSchema::IfcTShapeProfileDef* l, TopoDS_Shape& face) {
	const bool doFlangeEdgeFillet = l->hasFlangeEdgeRadius();
	const bool doWebEdgeFillet = l->hasWebEdgeRadius();
	const bool doFillet = l->hasFilletRadius();
	const bool hasFlangeSlope = l->hasFlangeSlope();
	const bool hasWebSlope = l->hasWebSlope();

	const double y = l->Depth() / 2.0f * getValue(GV_LENGTH_UNIT);
	const double x = l->FlangeWidth() / 2.0f * getValue(GV_LENGTH_UNIT);
	const double d1 = l->WebThickness() * getValue(GV_LENGTH_UNIT);
	const double d2 = l->FlangeThickness() * getValue(GV_LENGTH_UNIT);
	const double flangeSlope = hasFlangeSlope ? (l->FlangeSlope() * getValue(GV_PLANEANGLE_UNIT)) : 0.;
	const double webSlope = hasWebSlope ? (l->WebSlope() * getValue(GV_PLANEANGLE_UNIT)) : 0.;

	if ( x < ALMOST_ZERO || y < ALMOST_ZERO || d1 < ALMOST_ZERO || d2 < ALMOST_ZERO ) {
		Logger::Message(Logger::LOG_NOTICE, "Skipping zero sized profile:", l);
		return false;
	}
	
	double dy1 = 0.0f;
	double dy2 = 0.0f;
	double dx1 = 0.0f;
	double dx2 = 0.0f;
	double f1 = 0.0f;
	double f2 = 0.0f;
	double f3 = 0.0f;

	if (doFillet) {
		f1 = l->FilletRadius() * getValue(GV_LENGTH_UNIT);
	}
	if (doWebEdgeFillet) {
		f2 = l->WebEdgeRadius() * getValue(GV_LENGTH_UNIT);
	}
	if (doFlangeEdgeFillet) {
		f3 = l->FlangeEdgeRadius() * getValue(GV_LENGTH_UNIT);
	}

	double xx, xy;
	if (hasFlangeSlope) {
		dy1 = (x / 2. - d1) * tan(flangeSlope);
		dy2 = x / 2. * tan(flangeSlope);
	}
	if (hasWebSlope) {
		dx1 = (y - d2) * tan(webSlope);
		dx2 = y * tan(webSlope);
	}
	if (hasWebSlope || hasFlangeSlope) {
		const double x1s = d1/2. - dx2; const double y1s = -y;
		const double x1e = d1/2. + dx1; const double y1e = y - d2;
		const double x2s = x; const double y2s = y - d2 + dy2;
		const double x2e = d1/2.; const double y2e = y - d2 - dy1;

		const double a1 = y1e - y1s;
		const double b1 = x1s - x1e;
		const double c1 = a1*x1s + b1*y1s;

		const double a2 = y2e - y2s;
		const double b2 = x2s - x2e;
		const double c2 = a2*x2s + b2*y2s;

		const double det = a1*b2 - a2*b1;

		if (ALMOST_THE_SAME(det, 0.)) {
			Logger::Message(Logger::LOG_NOTICE, "Web and flange do not intersect for:", l);
			return false;
		}

		xx = (b2*c1 - b1*c2) / det;
		xy = (a1*c2 - a2*c1) / det;
	} else {
		xx = d1 / 2;
		xy = y - d2;
	}

	gp_Trsf2d trsf2d;
	convert(l->Position(),trsf2d);

	double coords[16] = {d1/2.-dx2,-y, xx,xy, x,y-d2+dy2, x,y, -x,y, -x,y-d2+dy2, -xx,xy, -d1/2.+dx2,-y};
	int fillets[6] = {0,1,2,5,6,7};
	double radii[6] = {f2,f1,f3,f3,f1,f2};
	return profile_helper(8, coords, (doFillet || doWebEdgeFillet || doFlangeEdgeFillet) ? 6 : 0, fillets, radii, trsf2d, face);
}

bool IfcGeom::Kernel::convert(const IfcSchema::IfcCircleProfileDef* l, TopoDS_Shape& face) {
	const double r = l->Radius() * getValue(GV_LENGTH_UNIT);
	if ( r == 0.0f ) {
		Logger::Message(Logger::LOG_NOTICE, "Skipping zero sized profile:", l);
		return false;
	}
	
	gp_Trsf2d trsf;	
	convert(l->Position(),trsf);

	BRepBuilderAPI_MakeWire w;
	gp_Ax2 ax = gp_Ax2().Transformed(trsf);
	Handle(Geom_Circle) circle = new Geom_Circle(ax, r);
	TopoDS_Edge edge = BRepBuilderAPI_MakeEdge(circle);
	w.Add(edge);

	TopoDS_Face f;
	bool success = convert_wire_to_face(w, f);
	if (success) face = f;
	return success;
}

bool IfcGeom::Kernel::convert(const IfcSchema::IfcCircleHollowProfileDef* l, TopoDS_Shape& face) {
	const double r = l->Radius() * getValue(GV_LENGTH_UNIT);
	const double t = l->WallThickness() * getValue(GV_LENGTH_UNIT);
	
	if ( r == 0.0f || t == 0.0f ) {
		Logger::Message(Logger::LOG_NOTICE, "Skipping zero sized profile:", l);
		return false;
	}
	
	gp_Trsf2d trsf;	
	convert(l->Position(),trsf);
	gp_Ax2 ax = gp_Ax2().Transformed(trsf);

	BRepBuilderAPI_MakeWire outer;	
	Handle(Geom_Circle) outerCircle = new Geom_Circle(ax, r);
	outer.Add(BRepBuilderAPI_MakeEdge(outerCircle));
	BRepBuilderAPI_MakeFace mf(outer.Wire(), false);

	BRepBuilderAPI_MakeWire inner;	
	Handle(Geom_Circle) innerCirlce = new Geom_Circle(ax, r-t);
	inner.Add(BRepBuilderAPI_MakeEdge(innerCirlce));
	mf.Add(inner);

	ShapeFix_Shape sfs(mf.Face());
	sfs.Perform();
	face = TopoDS::Face(sfs.Shape());	
	return true;		
}

bool IfcGeom::Kernel::convert(const IfcSchema::IfcEllipseProfileDef* l, TopoDS_Shape& face) {
	double rx = l->SemiAxis1() * getValue(GV_LENGTH_UNIT);
	double ry = l->SemiAxis2() * getValue(GV_LENGTH_UNIT);

	if ( rx < ALMOST_ZERO || ry < ALMOST_ZERO ) {
		Logger::Message(Logger::LOG_NOTICE, "Skipping zero sized profile:", l);
		return false;
	}

	const bool rotated = ry > rx;
	gp_Trsf2d trsf;	
	convert(l->Position(),trsf);

	gp_Ax2 ax = gp_Ax2();
	if (rotated) {
		ax.Rotate(ax.Axis(), M_PI / 2.);
		std::swap(rx, ry);
	}
	ax.Transform(trsf);

	BRepBuilderAPI_MakeWire w;
	Handle(Geom_Ellipse) ellipse = new Geom_Ellipse(ax, rx, ry);
	TopoDS_Edge edge = BRepBuilderAPI_MakeEdge(ellipse);
	w.Add(edge);

	TopoDS_Face f;
	bool success = convert_wire_to_face(w, f);
	if (success) face = f;
	return success;
}

bool IfcGeom::Kernel::convert(const IfcSchema::IfcCenterLineProfileDef* l, TopoDS_Shape& face) {
	const double d = l->Thickness() * getValue(GV_LENGTH_UNIT) / 2.;

	TopoDS_Wire wire;
	if (!convert_wire(l->Curve(), wire)) return false;

	// BRepOffsetAPI_MakeOffset insists on creating circular arc
	// segments for joining the curves that constitute the center
	// line. This is probably not in accordance with the IFC spec.
	// Although it does not specify a method to join segments
	// explicitly, it does dictate 'a constant thickness along the
	// curve'. Therefore for simple singular wires a quick
	// alternative is provided that uses a straight join.

	TopExp_Explorer exp(wire, TopAbs_EDGE);
	TopoDS_Edge edge = TopoDS::Edge(exp.Current());
	exp.Next();

	if (!exp.More()) {
		double u1, u2;
		Handle(Geom_Curve) curve = BRep_Tool::Curve(edge, u1, u2);

		Handle(Geom_TrimmedCurve) trim = new Geom_TrimmedCurve(curve, u1, u2);

		Handle(Geom_OffsetCurve) c1 = new Geom_OffsetCurve(trim,  d, gp::DZ());
		Handle(Geom_OffsetCurve) c2 = new Geom_OffsetCurve(trim, -d, gp::DZ());

		gp_Pnt c1a, c1b, c2a, c2b;
		c1->D0(c1->FirstParameter(), c1a);
		c1->D0(c1->LastParameter(), c1b);
		c2->D0(c2->FirstParameter(), c2a);
		c2->D0(c2->LastParameter(), c2b);

		BRepBuilderAPI_MakeWire mw;
		mw.Add(BRepBuilderAPI_MakeEdge(c1));
		mw.Add(BRepBuilderAPI_MakeEdge(c1a, c2a));
		mw.Add(BRepBuilderAPI_MakeEdge(c2));
		mw.Add(BRepBuilderAPI_MakeEdge(c2b, c1b));
		
		face = BRepBuilderAPI_MakeFace(mw.Wire());
	} else {
		BRepOffsetAPI_MakeOffset offset(BRepBuilderAPI_MakeFace(gp_Pln(gp::Origin(), gp::DZ())));
		offset.AddWire(wire);
		offset.Perform(d);
		face = BRepBuilderAPI_MakeFace(TopoDS::Wire(offset));
	}
	return true;
}

bool IfcGeom::Kernel::convert(const IfcSchema::IfcCompositeProfileDef* l, TopoDS_Shape& face) {
	// BRepBuilderAPI_MakeFace mf;

	TopoDS_Compound compound;
	BRep_Builder builder;
	builder.MakeCompound(compound);

	IfcSchema::IfcProfileDef::list::ptr profiles = l->Profiles();
	//bool first = true;
	for (IfcSchema::IfcProfileDef::list::it it = profiles->begin(); it != profiles->end(); ++it) {
		TopoDS_Face f;
		if (convert_face(*it, f)) {
			builder.Add(compound, f);
			/* TopExp_Explorer exp(f, TopAbs_WIRE);
			for (; exp.More(); exp.Next()) {
				const TopoDS_Wire& wire = TopoDS::Wire(exp.Current());
				if (first) {
					mf.Init(BRepBuilderAPI_MakeFace(wire));
				} else {
					mf.Add(wire);
				}
				first = false;
			} */
		}
	}

	face = compound;
	return !face.IsNull();
}

bool IfcGeom::Kernel::convert(const IfcSchema::IfcDerivedProfileDef* l, TopoDS_Shape& face) {
	TopoDS_Face f;
	gp_Trsf2d trsf2d;
	if (convert_face(l->ParentProfile(), f) && IfcGeom::Kernel::convert(l->Operator(), trsf2d)) {
		gp_Trsf trsf = trsf2d;
		face = TopoDS::Face(BRepBuilderAPI_Transform(f, trsf));
		return true;
	} else {
		return false;
	}
}

bool IfcGeom::Kernel::convert(const IfcSchema::IfcPlane* l, TopoDS_Shape& face) {
	gp_Pln pln;
	convert(l, pln);
	Handle_Geom_Surface surf = new Geom_Plane(pln);
#if OCC_VERSION_HEX < 0x60502
	face = BRepBuilderAPI_MakeFace(surf);
#else
	face = BRepBuilderAPI_MakeFace(surf, getValue(GV_PRECISION));
#endif
	return true;
}

#ifdef USE_IFC4

bool IfcGeom::Kernel::convert(const IfcSchema::IfcBSplineSurfaceWithKnots* l, TopoDS_Shape& face) {
	boost::shared_ptr< IfcTemplatedEntityListList<IfcSchema::IfcCartesianPoint> > cps = l->ControlPointsList();
	std::vector<double> uknots = l->UKnots();
	std::vector<double> vknots = l->VKnots();
	std::vector<int> umults = l->UMultiplicities();
	std::vector<int> vmults = l->VMultiplicities();

	TColgp_Array2OfPnt Poles (0, (int)cps->size() - 1, 0, (int)(*cps->begin()).size() - 1);
	TColStd_Array1OfReal UKnots(0, (int)uknots.size() - 1);
	TColStd_Array1OfReal VKnots(0, (int)vknots.size() - 1);
	TColStd_Array1OfInteger UMults(0, (int)umults.size() - 1);
	TColStd_Array1OfInteger VMults(0, (int)vmults.size() - 1);
	Standard_Integer UDegree = l->UDegree();
	Standard_Integer VDegree = l->VDegree();

	int i = 0, j;
	for (IfcTemplatedEntityListList<IfcSchema::IfcCartesianPoint>::outer_it it = cps->begin(); it != cps->end(); ++it, ++i) {
		j = 0;
		for (IfcTemplatedEntityListList<IfcSchema::IfcCartesianPoint>::inner_it jt = (*it).begin(); jt != (*it).end(); ++jt, ++j) {
			IfcSchema::IfcCartesianPoint* p = *jt;
			gp_Pnt pnt;
			if (!convert(p, pnt)) return false;
			Poles(i, j) = pnt;
		}
	}
	i = 0;
	for (std::vector<double>::const_iterator it = uknots.begin(); it != uknots.end(); ++it, ++i) {
		UKnots(i) = *it;
	}
	i = 0;
	for (std::vector<double>::const_iterator it = vknots.begin(); it != vknots.end(); ++it, ++i) {
		VKnots(i) = *it;
	}
	i = 0;
	for (std::vector<int>::const_iterator it = umults.begin(); it != umults.end(); ++it, ++i) {
		UMults(i) = *it;
	}
	i = 0;
	for (std::vector<int>::const_iterator it = vmults.begin(); it != vmults.end(); ++it, ++i) {
		VMults(i) = *it;
	}
	Handle_Geom_Surface surf = new Geom_BSplineSurface(Poles, UKnots, VKnots, UMults, VMults, UDegree, VDegree);

#if OCC_VERSION_HEX < 0x60502
	face = BRepBuilderAPI_MakeFace(surf);
#else
	face = BRepBuilderAPI_MakeFace(surf, getValue(GV_PRECISION));
#endif

	return true;
}

#endif<|MERGE_RESOLUTION|>--- conflicted
+++ resolved
@@ -103,12 +103,7 @@
 	IfcSchema::IfcFaceBound::list::ptr bounds = l->Bounds();
 
 	Handle(Geom_Surface) face_surface;
-<<<<<<< HEAD
-	bool reversed_face_surface = false;
 	const bool is_face_surface = l->declaration().is(IfcSchema::Type::IfcFaceSurface);
-=======
-	const bool is_face_surface = l->is(IfcSchema::Type::IfcFaceSurface);
->>>>>>> 481515f5
 
 	if (is_face_surface) {
 		IfcSchema::IfcFaceSurface* fs = (IfcSchema::IfcFaceSurface*) l;
@@ -171,7 +166,7 @@
 		
 			TopoDS_Wire wire;
 			if (!convert_wire(loop, wire)) {
-				Logger::Message(Logger::LOG_ERROR, "Failed to process face boundary loop", loop->entity);
+				Logger::Message(Logger::LOG_ERROR, "Failed to process face boundary loop", loop);
 				delete mf;
 				return false;
 			}
@@ -269,7 +264,7 @@
 						success = true;
 					}
 				} else {
-					Logger::Message(Logger::LOG_ERROR, "Failed to process face boundary", bound->entity);
+					Logger::Message(Logger::LOG_ERROR, "Failed to process face boundary", bound);
 					delete mf;
 					return false;
 				}
