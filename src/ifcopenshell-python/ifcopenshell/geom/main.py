--- conflicted
+++ resolved
@@ -38,28 +38,19 @@
 if has_occ:
     from . import occ_utils as utils
 
-<<<<<<< HEAD
+    try:
+        from OCC.Core import TopoDS
+    except ImportError:
+        from OCC import TopoDS
+
     def wrap_shape_creation(settings, shape):
         if getattr(settings, 'use_python_opencascade', False):
             return utils.create_shape_from_serialization(shape)
         else:
             return shape
-=======
-    try:
-        from OCC.Core import TopoDS
-    except ImportError:
-        from OCC import TopoDS
-
-    def wrap_shape_creation(settings, shape): return utils.create_shape_from_serialization(shape) if getattr(settings,
-                                                                                                             'use_python_opencascade',
-                                                                                                             False) else shape
->>>>>>> 1426c706
-
 
 # Subclass the settings module to provide an additional
 # setting to enable pythonOCC when available
-
-
 class settings(ifcopenshell_wrapper.settings):
     if has_occ:
         USE_PYTHON_OPENCASCADE = -1
@@ -188,15 +179,8 @@
         return None if e is None else entity_instance(e)
 
     if has_occ:
-<<<<<<< HEAD
-        import OCC.TopoDS
-
         def _(schema, string_or_shape, *args):
-            if isinstance(string_or_shape, OCC.TopoDS.TopoDS_Shape):
-=======
-        def _(string_or_shape, *args):
             if isinstance(string_or_shape, TopoDS.TopoDS_Shape):
->>>>>>> 1426c706
                 string_or_shape = utils.serialize_shape(string_or_shape)
             return entity_instance_or_none(fn(schema, string_or_shape, *args))
     else:
