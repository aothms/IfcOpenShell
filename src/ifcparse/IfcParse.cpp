--- conflicted
+++ resolved
@@ -1017,101 +1017,12 @@
 		Logger::Message(Logger::LOG_ERROR, std::string("File schema encountered different from expected '") + IfcSchema::Identifier + "'");
 	}
 
-<<<<<<< HEAD
 	RegisterInstancesToFile populate(byid, byguid, bytype, byref);
 	populate.populate_guid_mapping() = false;
 	InstanceStreamer<RegisterInstancesToFile, RegisterInstancesToFile> streamer(this, *stream, *tokens, populate, populate);
 	streamer.stream();
 	MaxId = streamer.max_inst_name_encountered();
 	
-=======
-	Token token = TokenPtr();
-	Token previous = TokenPtr();
-
-	unsigned int currentId = 0;
-	lastId = 0;
-	int x = 0;
-	Entity* e;
-	IfcUtil::IfcBaseClass* entity = 0; 
-	Logger::Status("Scanning file...");
-	while ( ! stream->eof ) {
-		if ( currentId ) {
-			try {
-				e = new Entity(currentId,this);
-				if (this->create_latebound_entities()) {
-					entity = new IfcLateBoundEntity(e);
-				} else {
-					entity = IfcSchema::SchemaEntity(e);
-				}
-			} catch (const IfcException& ex) {
-				currentId = 0;
-				Logger::Message(Logger::LOG_ERROR,ex.what());
-				continue;
-			}
-			// Update the status after every 1000 instances parsed
-			if ( !((++x)%1000) ) {
-				std::stringstream ss; ss << "\r#" << currentId;
-				Logger::Status(ss.str(), false);
-			}
-			if ( entity->is(IfcSchema::Type::IfcRoot) ) {
-				IfcSchema::IfcRoot* ifc_root = (IfcSchema::IfcRoot*) entity;
-				try {
-					const std::string guid = ifc_root->GlobalId();
-					if ( byguid.find(guid) != byguid.end() ) {
-						std::stringstream ss;
-						ss << "Instance encountered with non-unique GlobalId " << guid;
-						Logger::Message(Logger::LOG_WARNING,ss.str());
-					}
-					byguid[guid] = ifc_root;
-				} catch (const IfcException& ex) {
-					Logger::Message(Logger::LOG_ERROR,ex.what());
-				}
-			}
-
-			IfcSchema::Type::Enum ty = entity->type();
-			do {
-				IfcEntityList::ptr instances_by_type = entitiesByType(ty);
-				if (!instances_by_type) {
-					instances_by_type = IfcEntityList::ptr(new IfcEntityList());
-					bytype[ty] = instances_by_type;
-				}
-				instances_by_type->push(entity);
-				ty = IfcSchema::Type::Parent(ty);
-			} while ( ty > -1 );
-			
-			if ( byid.find(currentId) != byid.end() ) {
-				std::stringstream ss;
-				ss << "Overwriting instance with name #" << currentId;
-				Logger::Message(Logger::LOG_WARNING,ss.str());
-			}
-			byid[currentId] = entity;
-			
-			MaxId = (std::max)(MaxId,currentId);
-			currentId = 0;
-		} else {
-			try { token = tokens->Next(); }
-			catch (... ) { token = TokenPtr(); }
-		}
-
-		if ( ! (token.second || token.first) ) break;
-		
-		if ( (previous.second || previous.first) && TokenFunc::isIdentifier(previous) ) {
-			int id = TokenFunc::asInt(previous);
-			if ( TokenFunc::isOperator(token,'=') ) {
-				currentId = id;
-			} else if (entity) {
-				IfcEntityList::ptr instances_by_ref = entitiesByReference(id);
-				if (!instances_by_ref) {
-					instances_by_ref = IfcEntityList::ptr(new IfcEntityList());
-					byref[id] = instances_by_ref;
-				}
-				instances_by_ref->push(entity);
-			}
-		}
-		previous = token;
-	}
-	Logger::Status("\rDone scanning file   ");
->>>>>>> 481515f5
 	return true;
 }
 
@@ -1162,15 +1073,9 @@
 IfcUtil::IfcBaseClass* IfcFile::addEntity(IfcUtil::IfcBaseClass* instance) {
 	// If this instance has been inserted before, return
 	// a reference to the copy that was created from it.
-<<<<<<< HEAD
-	entity_entity_map_t::iterator it = entity_file_map.find(instance);
-	if (it != entity_file_map.end()) {
-		return it->second;
-=======
-	entity_entity_map_t::iterator mit = entity_file_map.find(entity);
+	entity_entity_map_t::iterator mit = entity_file_map.find(instance);
 	if (mit != entity_file_map.end()) {
 		return mit->second;
->>>>>>> 481515f5
 	}
 
 	// Obtain all forward references by a depth-first 
@@ -1384,18 +1289,12 @@
 	// moment, inversely related instances affected by the removal of the
 	// instance being deleted are not deleted themselves.
 	if (references) {
-<<<<<<< HEAD
-		for (IfcEntityList::it it = references->begin(); it != references->end(); ++it) {
-			IfcUtil::IfcBaseEntity* related_instance = (IfcUtil::IfcBaseEntity*) *it;
+		for (IfcEntityList::it iit = references->begin(); iit != references->end(); ++iit) {
+			IfcUtil::IfcBaseEntity* related_instance = (IfcUtil::IfcBaseEntity*) *iit;
 			for (unsigned i = 0; i < related_instance->data().getArgumentCount(); ++i) {
 				
 				Argument* attr = related_instance->data().getArgument(i);
-=======
-		for (IfcEntityList::it iit = references->begin(); iit != references->end(); ++iit) {
-			IfcUtil::IfcBaseEntity* related_instance = (IfcUtil::IfcBaseEntity*) *iit;
-			for (unsigned i = 0; i < related_instance->getArgumentCount(); ++i) {
-				Argument* attr = related_instance->getArgument(i);
->>>>>>> 481515f5
+
 				if (attr->isNull()) continue;
 
 				IfcUtil::ArgumentType attr_type = attr->type();
@@ -1615,30 +1514,17 @@
 				if (named_unit->UnitType() != type) {
 					continue;
 				}
-<<<<<<< HEAD
-				IfcSchema::IfcSIUnit* unit = 0;
+				IfcSchema::IfcSIUnit* siunit = 0;
 				if (named_unit->declaration().is(IfcSchema::Type::IfcConversionBasedUnit)) {
-=======
-				IfcSchema::IfcSIUnit* siunit = 0;
-				if (named_unit->is(IfcSchema::Type::IfcConversionBasedUnit)) {
->>>>>>> 481515f5
 					IfcSchema::IfcConversionBasedUnit* u = (IfcSchema::IfcConversionBasedUnit*)named_unit;
 					IfcSchema::IfcMeasureWithUnit* mu = u->ConversionFactor();
 					return_value.second *= static_cast<double>(*mu->ValueComponent()->data().getArgument(0));
 					return_value.first = named_unit;
-<<<<<<< HEAD
 					if (mu->UnitComponent()->declaration().is(IfcSchema::Type::IfcSIUnit)) {
-						unit = (IfcSchema::IfcSIUnit*) mu->UnitComponent();
+						siunit = (IfcSchema::IfcSIUnit*) mu->UnitComponent();
 					}
 				} else if (named_unit->declaration().is(IfcSchema::Type::IfcSIUnit)) {
-					return_value.first = unit = (IfcSchema::IfcSIUnit*) named_unit;
-=======
-					if (mu->UnitComponent()->is(IfcSchema::Type::IfcSIUnit)) {
-						siunit = (IfcSchema::IfcSIUnit*) mu->UnitComponent();
-					}
-				} else if (named_unit->is(IfcSchema::Type::IfcSIUnit)) {
 					return_value.first = siunit = (IfcSchema::IfcSIUnit*) named_unit;
->>>>>>> 481515f5
 				}
 				if (siunit) {
 					if (siunit->hasPrefix()) {
