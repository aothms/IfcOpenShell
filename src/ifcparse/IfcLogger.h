--- conflicted
+++ resolved
@@ -51,27 +51,18 @@
 
 	static Severity verbosity;
 	static Format format;
-<<<<<<< HEAD
 	static boost::optional<IfcUtil::IfcBaseClass*> current_product;
 	static Severity max_severity;
-public:
-
-	static void SetProduct(boost::optional<IfcUtil::IfcBaseClass*> product) {
-		current_product = product;
-	}
-
-=======
 	static boost::optional<IfcSchema::IfcProduct*> current_product;
 
 	template <typename T>
-	static void log(T& log2, Logger::Severity type, const std::string& message, IfcEntityInstanceData* entity);
+	static void log(T& log2, Logger::Severity type, const std::string& message, IfcUtil::IfcBaseClass* instance);
 public:
-	static void SetProduct(boost::optional<IfcSchema::IfcProduct*> product);
+	static void SetProduct(boost::optional<IfcUtil::IfcBaseClass*> product);
 
 	/// Determines to what stream respectively progress and errors are logged
 	static void SetOutput(std::wostream* l1, std::wostream* l2);
 	
->>>>>>> e4fdfd2e
 	/// Determines to what stream respectively progress and errors are logged
 	static void SetOutput(std::ostream* l1, std::ostream* l2);
 
