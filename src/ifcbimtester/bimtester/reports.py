import datetime
import json
import os
import pystache


def generate_report(adir=".", use_report_folder=True, report_file_name="", html_template_file_path=""):
    #print("# Generating HTML reports now.")

    # get html template path
    report_template_path = os.path.join(
        os.path.dirname(os.path.realpath(__file__)),
        "features/"
    )

    if html_template_file_path:
        html_template_file = os.path.join(html_template_file_path, "template.html")

    # get report file
    report_dir = adir
    if use_report_folder:
        report_dir = os.path.join(adir, "report")
    if not os.path.exists(report_dir):
        return print("No report directory was found.")

    if report_file_name:
      report_path = os.path.join(report_dir, report_file_name)
    else:
      report_path = os.path.join(report_dir, "report.json")
    # print(report_path)
    if not os.path.exists(report_path):
        return print("No report data was found.")

    # read json report and create html report for each feature
    report = json.loads(open(report_path).read())
    for feature in report:
        file_name = os.path.basename(feature["location"]).split(":")[0]
        data = {
            "file_name": file_name,
            "time": datetime.datetime.now().strftime("%Y-%m-%d %H:%M:%S"),
            "name": feature["name"],
            "description": feature["description"],
            "is_success": feature["status"] == "passed",
            "scenarios": [],
        }
        if "elements" not in feature:
            if "status" in feature and feature["status"] == "skipped":
                print("Feature was skipped. No html report will be created.")
            else:
                print("For a unknown reason no html report well be created.")
            # happens if the feature file does not consist of any valid Scenario
            continue
        for scenario in feature["elements"]:
            steps = []
            total_duration = 0
            if len(scenario["steps"]) == 0:
                print(
                    "Scenario '{}' in feature '{}' has no steps. "
                    "Thus skipped in report."
                    .format(scenario["name"], feature["name"])
                )
                continue
            for step in scenario["steps"]:
                if "result" in step:
                    total_duration += step["result"]["duration"]
                name = step["name"]
                if "match" in step and "arguments" in step["match"]:
                    for a in step["match"]["arguments"]:
                        name = name.replace(a["value"], "<b>" + a["value"] + "</b>")
                if "result" not in step:
                    step["result"] = {}
                    step["result"]["status"] = "skipped"
                    step["result"]["duration"] = 0
                    step["result"]["error_message"] = "This requirement has been skipped due to a previous failing step."
                elif step["result"]["status"] == "undefined":
                    step["result"] = {}
                    step["result"]["status"] = "undefined"
                    step["result"]["duration"] = 0
                    step["result"]["error_message"] = "This requirement has not yet been specified."
                steps.append(
                    {
                        "name": name,
                        "time": round(step["result"]["duration"], 2),
                        "is_success": step["result"]["status"] == "passed",
                        "is_unspecified": step["result"]["status"] == "undefined",
                        "is_skipped": step["result"]["status"] == "skipped",
                        "error_message": None
                        if step["result"]["status"] == "passed"
                        else step["result"]["error_message"],
                    }
                )
            total_passes = len([s for s in steps if s["is_success"] is True])
            total_steps = len(steps)
            pass_rate = round((total_passes / total_steps) * 100)
            data["scenarios"].append(
                {
                    "name": scenario["name"],
                    # on behave < 1.2.6 there is no 'status' thus report fails
                    "is_success": scenario["status"] == "passed",
                    "time": round(total_duration, 2),
                    "steps": steps,
                    "total_passes": total_passes,
                    "total_steps": total_steps,
                    "pass_rate": pass_rate,
                }
            )
        data["total_passes"] = sum([s["total_passes"] for s in data["scenarios"]])
        data["total_steps"] = sum([s["total_steps"] for s in data["scenarios"]])
        data["pass_rate"] = round((data["total_passes"] / data["total_steps"]) * 100)

<<<<<<< HEAD
        # translate report
        # json.dump(mydict, myfile, indent=4)
        # workaround for retrieving the feature file language
        print(feature["keyword"])
        if feature["keyword"] == "Feature":
            strings_file_report = os.path.join(
                report_template_path,
                "strings_template_en.json"
            )
        elif feature["keyword"] == "Funktionalität":
            strings_file_report = os.path.join(
                report_template_path,
                "strings_template_de.json"
            )
        elif feature["keyword"] == "Fonctionnalité":
            strings_file_report = os.path.join(
                report_template_path,
                "strings_template_fr.json"
            )
        else:
            # standard English
            strings_file_report = os.path.join(
                report_template_path,
                "strings_template_en.json"
            )
        strings_report = json.loads(
            open(strings_file_report, encoding="utf8").read()
        )
        # print(strings_report)
        data.update(strings_report)
        # print(data)

        html_report = os.path.join(report_dir, "{}.html".format(file_name))
        html_tmpl = os.path.join(report_template_path, "template.html")
        with open(html_report, "w", encoding="utf8") as out:
            with open(html_tmpl, encoding="utf8") as template:
=======
        html_report_file = os.path.join(report_dir, "{}.html".format(file_name))
        with open(html_report_file, "w", encoding="utf-8") as out:
            with open(html_template_file) as template:
>>>>>>> 03dd4c39
                out.write(pystache.render(template.read(), data))<|MERGE_RESOLUTION|>--- conflicted
+++ resolved
@@ -108,7 +108,6 @@
         data["total_steps"] = sum([s["total_steps"] for s in data["scenarios"]])
         data["pass_rate"] = round((data["total_passes"] / data["total_steps"]) * 100)
 
-<<<<<<< HEAD
         # translate report
         # json.dump(mydict, myfile, indent=4)
         # workaround for retrieving the feature file language
@@ -145,9 +144,4 @@
         html_tmpl = os.path.join(report_template_path, "template.html")
         with open(html_report, "w", encoding="utf8") as out:
             with open(html_tmpl, encoding="utf8") as template:
-=======
-        html_report_file = os.path.join(report_dir, "{}.html".format(file_name))
-        with open(html_report_file, "w", encoding="utf-8") as out:
-            with open(html_template_file) as template:
->>>>>>> 03dd4c39
                 out.write(pystache.render(template.read(), data))