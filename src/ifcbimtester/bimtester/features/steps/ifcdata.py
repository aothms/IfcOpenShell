--- conflicted
+++ resolved
@@ -1,9 +1,5 @@
-<<<<<<< HEAD
 import gettext
-from behave import step
-=======
 from behave import step, given
->>>>>>> 03dd4c39
 
 from ifcdata_methods import assert_schema
 from utils import IfcFile
